# keep-tecdsa

## Prerequisites

Dependencies are managed by [Modules](https://github.com/golang/go/wiki/Modules) feature. 
To work in Go 1.11 it may require setting `GO111MODULE=on` environment variable.
```sh
export GO111MODULE=on
```

## Build

To build execute a command:
```sh
go build .
```

## Test

To test execute a command:
```sh
go test ./...
```

---

## Docker

To build a Docker image execute a command:
```sh
docker build -t keep-tecdsa .
```

To run execute a command:
```sh
docker run -it keep-tecdsa keep-tecdsa sign <hash>
```
Where `<hash>` is a message to sign.

---

## Contracts

See [solidity](./solidity/) directory.

---

## Configuration

`configs/config.toml` is default path to the config file. To provide custom 
configuration CLI supports `--config` flag.

---

<<<<<<< HEAD
## Smoke test

To run a smoke test execute a command:
```sh
./keep-tecdsa smoke-test
```

It requires solidity contracts to be deployed and their addresses provided in
`config.toml` file.
=======
## Client

To start a `keep-tecdsa` client execute:
```sh
./keep-tecdsa start
```

---
>>>>>>> bbc62034

## Sign hash

To run execute a command:
```sh
./keep-tecdsa sign <hash>
```
With `<hash>` as a string to sign.

Sample output:
```sh
➜  keep-tecdsa git:(signer) ./keep-tecdsa sign YOLO
--- Generated Public Key:
X: 2295845dbe5b5af2b516afa990e9113073793b6f861b66aa36e453e3a0e976f1
Y: d6d1923fa28c29d9fc2eb274cb54efc16875fab6d2d741e56a8afc7783e3f03b
--- Signature:
R: 6479fff99d7aa3f22d9b489f164a6e904abdb74d6cc44fa5b274903accee366a
S: 3ae8dcb534aa12c84214e7f448c5f60dbc048c64e60977d2b0a81b76cece76c8
```

---

## Publish transaction

Following ways of transaction publishing are supported:
- via Electrum network
- via Block Cypher API

To choose a service pass `--broadcast-api` flag to the execution command.

### Electrum

Transaction is submitted to Electrum Server to be published to a network.

#### Configuration

To configure connection details of Electrum Server update [config.toml](configs/config.toml)
 file. 

A list of Electrum Servers working on Bitcoin testnet can be found [here](https://1209k.com/bitcoin-eye/ele.php?chain=tbtc).

**NOTE**: Currently only SSL connection type is supported.

Sample config file content:

```toml
[electrum]
    ServerHost  = "testnet.hsmiths.com"
    ServerPort  = "53012"
```

#### Execution

To publish a raw transaction from the CLI run:

```sh
./keep-tecdsa --broadcast-api electrum publish <rawTx>
``` 
Sample output:
```sh
./keep-tecdsa --broadcast-api electrum publish 02000000000101506fda83a9788dab896b90bfc122c700afccd30459e10a0ff270e951202612481600000017160014997f3e8bcf47183fbbe0c8464175047bf391ea83feffffff0279d513000000000016001432b027edb95eee83b40003762a2ff25ae47d560d40420f000000000016001469abce7925fce369303e247c3a465447f6519b780247304402205be426e3e0c2e243eac4808cca306e3f821f7e431e2f0fc0c534851d5551779402202e98a4c7899d0eb2f473af77af6b434a5a47a0d898ed5b41ca2a7692601e36eb012102cb34ff4b355a7f02104cb912dbf4e35a14733030450ac311f6ef498d150a6ad2eb171700

Connected to Electrum Server.
Server version: ElectrumX 1.11.0 [Protocol 1.4]
2019/05/01 15:47:01 publish failed [transaction broadcast failed [errNo: 1, errMsg: the transaction was rejected by network rules.

transaction already in block chain
[02000000000101506fda83a9788dab896b90bfc122c700afccd30459e10a0ff270e951202612481600000017160014997f3e8bcf47183fbbe0c8464175047bf391ea83feffffff0279d513000000000016001432b027edb95eee83b40003762a2ff25ae47d560d40420f000000000016001469abce7925fce369303e247c3a465447f6519b780247304402205be426e3e0c2e243eac4808cca306e3f821f7e431e2f0fc0c534851d5551779402202e98a4c7899d0eb2f473af77af6b434a5a47a0d898ed5b41ca2a7692601e36eb012102cb34ff4b355a7f02104cb912dbf4e35a14733030450ac311f6ef498d150a6ad2eb171700]]]
```

### Block Cypher

Transaction is submitted to [Block Cypher's API](https://www.blockcypher.com/dev/bitcoin/) 
to be published on the chain.

#### Configuration

To configure Block Cypher communication details update [config.toml](configs/config.toml)
 file. 

 Sample config file content:
 ```toml
[blockcypher]
    Token   = "block-cypher-user-token"
    Coin    = "btc"
    Chain   = "test3"
 ```
To get a developer's `Token` register on Block Cypher [site](https://accounts.blockcypher.com).

#### Execution

To publish a raw transaction from the CLI run:

```sh
./keep-tecdsa --broadcast-api blockcypher publish <rawTx>
``` 
Sample output:
```sh
./keep-tecdsa --broadcast-api blockcypher publish 02000000000101506fda83a9788dab896b90bfc122c700afccd30459e10a0ff270e951202612481600000017160014997f3e8bcf47183fbbe0c8464175047bf391ea83feffffff0279d513000000000016001432b027edb95eee83b40003762a2ff25ae47d560d40420f000000000016001469abce7925fce369303e247c3a465447f6519b780247304402205be426e3e0c2e243eac4808cca306e3f821f7e431e2f0fc0c534851d5551779402202e98a4c7899d0eb2f473af77af6b434a5a47a0d898ed5b41ca2a7692601e36eb012102cb34ff4b355a7f02104cb912dbf4e35a14733030450ac311f6ef498d150a6ad2eb171700

2019/05/02 14:26:30 publish failed [transaction broadcast failed [HTTP 400 Bad Request, Message(s): Error validating transaction: Transaction with hash 30f42c9517fb26c93e172647fcf0ab50fa7dfe1f1e0eb9fe9a832ef81f990c47 already exists..]]
```<|MERGE_RESOLUTION|>--- conflicted
+++ resolved
@@ -52,7 +52,6 @@
 
 ---
 
-<<<<<<< HEAD
 ## Smoke test
 
 To run a smoke test execute a command:
@@ -62,7 +61,9 @@
 
 It requires solidity contracts to be deployed and their addresses provided in
 `config.toml` file.
-=======
+
+---
+
 ## Client
 
 To start a `keep-tecdsa` client execute:
@@ -71,7 +72,6 @@
 ```
 
 ---
->>>>>>> bbc62034
 
 ## Sign hash
 
