---
apiVersion: apps/v1
kind: StatefulSet
metadata:
  name: keep-ecdsa-9
  namespace: default
  labels:
    keel.sh/policy: all
    app: keep
    type: ecdsa
spec:
  replicas: 1
  selector:
    matchLabels:
      app: keep
      type: ecdsa
      id: "9"
  serviceName: keep-ecdsa-9
  volumeClaimTemplates:
    - metadata:
        name: keep-ecdsa-data
      spec:
        accessModes: [ReadWriteOnce]
        resources:
          requests:
            storage: 512Mi
    - metadata:
        name: keep-ecdsa-config
      spec:
        accessModes: [ReadWriteOnce]
        resources:
          requests:
            storage: 5Mi
  template:
    metadata:
      labels:
        app: keep
        type: ecdsa
        id: "9"
    spec:
      containers:
        - name: keep-ecdsa
          image: gcr.io/keep-test-f3e0/keep-ecdsa
          imagePullPolicy: Always
          ports:
            - containerPort: 3919
          env:
            - name: KEEP_ETHEREUM_PASSWORD
              valueFrom:
                secretKeyRef:
                  name: eth-account-passphrases
                  key: account-9
            - name: LOG_LEVEL
              value: "keep*=debug tss-lib=warning"
            - name: IPFS_LOGGING_FMT
              value: nocolor
          volumeMounts:
            - name: keep-ecdsa-config
              mountPath: /mnt/keep-ecdsa/config
            - name: keep-ecdsa-data
              mountPath: /mnt/keep-ecdsa/data
            - name: eth-account-keyfile
              mountPath: /mnt/keep-ecdsa/keyfile
          command:
            [
              "keep-ecdsa",
              "-config",
              "/mnt/keep-ecdsa/config/keep-ecdsa-config.toml",
              "start",
            ]
      initContainers:
        - name: initcontainer-provision-keep-ecdsa
          image: gcr.io/keep-test-f3e0/initcontainer-provision-keep-ecdsa
          imagePullPolicy: Always
          env:
            - name: ETH_RPC_URL
              valueFrom:
                configMapKeyRef:
                  name: eth-network-ropsten
                  key: rpc-url
            - name: ETH_WS_URL
              valueFrom:
                configMapKeyRef:
                  name: eth-network-ropsten
                  key: ws-url
            - name: ETH_NETWORK_ID
              valueFrom:
                configMapKeyRef:
                  name: eth-network-ropsten
                  key: network-id
            - name: CONTRACT_OWNER_ETH_ACCOUNT_ADDRESS
              valueFrom:
                configMapKeyRef:
                  name: eth-network-ropsten
                  key: contract-owner-eth-account-address
            - name: CONTRACT_OWNER_ETH_ACCOUNT_PRIVATE_KEY
              valueFrom:
                secretKeyRef:
                  name: eth-network-ropsten
                  key: contract-owner-eth-account-private-key
            - name: KEEP_TECDSA_ETH_KEYFILE_PATH
              value: /mnt/keep-ecdsa/keyfile/account-9-keyfile
            - name: KEEP_TECDSA_PEERS
              value: /dns4/ecdsa-1.test.keep.network/tcp/3919/ipfs/16Uiu2HAm3eJtyFKAttzJ85NLMromHuRg4yyum3CREMf6CHBBV6KY
            - name: KEEP_TECDSA_ANNOUNCED_ADDRESSES
              value: /dns4/ecdsa-9.test.keep.network/tcp/3919
            - name: KEEP_TECDSA_PORT
              value: "3919"
            - name: KEEP_DATA_DIR
              value: /mnt/keep-ecdsa/data
<<<<<<< HEAD
            - name: SANCTIONED_APPLICATIONS
              value: "0xa1265014BB78BcE1661bAFD7601026DF36CAE7Cc" # Shall we extract this property to a configmap?
=======
            - name: TBTC_SYSTEM_ADDRESS
              value: '0xe7e954EbFA6aE231C2108861187426E95a70C4e1' # Shall we extract this property to a configmap?
>>>>>>> 5e74b983
          volumeMounts:
            - name: keep-ecdsa-config
              mountPath: /mnt/keep-ecdsa/config
            - name: eth-account-keyfile
              mountPath: /mnt/keep-ecdsa/keyfile
          command: ["node", "/tmp/provision-keep-ecdsa.js"]
      volumes:
        - name: keep-ecdsa-config
          persistentVolumeClaim:
            claimName: keep-ecdsa-config
        - name: keep-ecdsa-data
          persistentVolumeClaim:
            claimName: keep-ecdsa-data
        - name: eth-account-keyfile
          configMap:
            name: eth-account-info
            items:
              - key: account-9-keyfile
                path: account-9-keyfile<|MERGE_RESOLUTION|>--- conflicted
+++ resolved
@@ -108,13 +108,8 @@
               value: "3919"
             - name: KEEP_DATA_DIR
               value: /mnt/keep-ecdsa/data
-<<<<<<< HEAD
             - name: SANCTIONED_APPLICATIONS
-              value: "0xa1265014BB78BcE1661bAFD7601026DF36CAE7Cc" # Shall we extract this property to a configmap?
-=======
-            - name: TBTC_SYSTEM_ADDRESS
-              value: '0xe7e954EbFA6aE231C2108861187426E95a70C4e1' # Shall we extract this property to a configmap?
->>>>>>> 5e74b983
+              value: "0xe7e954EbFA6aE231C2108861187426E95a70C4e1" # Shall we extract this property to a configmap?
           volumeMounts:
             - name: keep-ecdsa-config
               mountPath: /mnt/keep-ecdsa/config
