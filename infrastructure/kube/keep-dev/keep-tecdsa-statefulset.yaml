--- conflicted
+++ resolved
@@ -30,58 +30,8 @@
         type: tecdsa
     spec:
       containers:
-<<<<<<< HEAD
-      - name: keep-tecdsa
-        image: gcr.io/keep-dev-fe24/keep-tecdsa:v0.6.0
-        env:
-          - name: KEEP_ETHEREUM_PASSWORD
-            valueFrom:
-              secretKeyRef:
-                name: eth-account-passphrase
-                key: account-passphrase
-          - name: LOG_LEVEL
-            value: debug
-        volumeMounts:
-          - name: keep-tecdsa-config
-            mountPath: /mnt/keep-tecdsa/config
-          - name: keep-tecdsa-data
-            mountPath: /mnt/keep-tecdsa/data
-          - name: eth-account-keyfile
-            mountPath: /mnt/keep-tecdsa/eth
-        command: ["keep-tecdsa", "-config", "/mnt/keep-tecdsa/config/keep-tecdsa-config.toml", "start"]
-      volumes:
-      - name: eth-account-keyfile
-        configMap:
-          name: keep-tecdsa
-          items:
-            - key: eth_account_keyfile_1
-              path: eth_account_keyfile_1
-      - name: keep-tecdsa-config
-        persistentVolumeClaim:
-          claimName: keep-tecdsa-config
-      - name: keep-tecdsa-data
-        persistentVolumeClaim:
-          claimName: keep-tecdsa-data
-      initContainers:
-      - name: initcontainer-provision-keep-tecdsa
-        image: gcr.io/keep-dev-fe24/initcontainer-provision-keep-tecdsa
-        env:
-          - name: KEEP_ETHEREUM_PASSWORD
-            valueFrom:
-              secretKeyRef:
-                name: eth-account-passphrase
-                key: account-passphrase
-          - name: KEEP_TECDSA_ETH_KEYFILE
-            value: /mnt/keep-tecdsa/eth/eth_account_keyfile_1
-          - name: KEEP_DATA_DIR
-            value: /mnt/keep-tecdsa/data
-        volumeMounts:
-          - name: keep-tecdsa-config
-            mountPath: /mnt/keep-tecdsa/config
-        command: ["node", "/tmp/provision-keep-tecdsa.js"]
-=======
         - name: keep-tecdsa
-          image: gcr.io/keep-dev-fe24/keep-tecdsa
+          image: gcr.io/keep-dev-fe24/keep-tecdsa:v0.6.0
           env:
             - name: KEEP_ETHEREUM_PASSWORD
               valueFrom:
@@ -135,7 +85,6 @@
             - name: keep-tecdsa-config
               mountPath: /mnt/keep-tecdsa/config
           command: ["node", "/tmp/provision-keep-tecdsa.js"]
->>>>>>> 6e36f684
 
 ---
 apiVersion: v1
