
# Solidity

## Configure Development Environment

### NPM dependencies

Install the project dependencies:

```sh
npm install
```

The project uses [GitHub Package Registry](https://github.com/orgs/keep-network/packages)
for dependencies. It requires `npm login` to be executed to authenticate with 
GitHub account. You can login with GitHub access token by providing your username
and instead of password use the token.

### keep-core contracts

<<<<<<< HEAD
This project depends on contracts migrated by `keep-core` project and expects it's 
migration artifacts to be provided in `build/contracts` directory.
The contracts can be fetched from Google Cloud Bucker (for CI) or copied over
from local source (for development) after running migrations in `keep-core` project.

To copy required artifacts from `keep-core` project execute command:
```sh
KEEP_CORE_ARTIFACTS=~/go/src/github.com/keep-network/keep-core/contracts/solidity/build/contracts \
   ./scripts/lcl-copy-contracts.sh
=======
This project depends on contracts migrated by `keep-core` project and expects its 
migration artifacts to be provided in `build/contracts` directory.
The contracts can be fetched from Google Cloud Bucket (for CI) or copied over
from local source (for development) after running migrations in `keep-core` project.

To fetch required contracts addresses from `keep-core` project execute command:
```sh
KEEP_CORE_ARTIFACTS=~/go/src/github.com/keep-network/keep-core/contracts/solidity/build/contracts \
   ./scripts/lcl-provision-external-contracts.sh
>>>>>>> b2f32f4e
```
Remember to update `KEEP_CORE_ARTIFACTS` with path where migrations artifacts are
stored on your machine.

<<<<<<< HEAD
### Staking

Keeps creation depends on operator's KEEP token staking. To initialize the operator:
=======
### Staking and bonding

Keeps creation depends on operator's KEEP token staking and available bonding 
value. To initialize the operator:
>>>>>>> b2f32f4e

1. Initialize token staking in keep-core:
    ```sh
    # Run from `keep-core/contracts/solidity` directory
    truffle exec ./scripts/demo.js --network local
    ```

<<<<<<< HEAD
2. Authorize token staking for ECDSA keep factory.
=======
2. Initialize operator for Bonded ECDSA keep factory.
>>>>>>> b2f32f4e
    ```sh
    # Run from `keep-tecdsa/solidity` directory
    truffle exec scripts/lcl-initialize.js`
    ```

## Usage

Currently contracts can be installed as npm dependency, in the future we may
consider supporting [EthPM](http://www.ethpm.com/).

<!-- 
TODO: Configure EthPM, publish contracts and use them where needed.
https://www.trufflesuite.com/docs/truffle/reference/configuration#ethpm-configuration
-->

### Truffle

[Truffle] is a development framework for Ethereum.

To install it run:
```sh
npm install -g truffle
```

Configuration file `truffle-config.js` requires to contain a blockchain
connection details. See next section for information on running a test blockchain.

### Ganache

To start testing and developing you need to have a test blockchain set up. You 
can use [Ganache] for this.

 To install Ganache on MacOS run:
```sh
brew cask install ganache
```

Open Ganache app and configure a server to be exposed with hostname `127.0.0.1` 
on port `8545`.

### Deploy contracts

To deploy contracts ensure Ganache is running and Truffle configured. If all is set
run:

```sh
truffle migrate --reset
```

Command will output details of deployed contracts, find `contract address` value
for each contract and copy-paste it to [config.toml](../configs/config.toml) file.


[Truffle]: https://www.truffleframework.com/truffle
[Ganache]: https://truffleframework.com/ganache


### Testing

#### Unit

Unit tests use Truffle's test framework, and redeploy contracts for a clean environment every test. An example:

```sh
truffle test test/ECDSAKeepTest.js
```

#### Scenarios

Tests in `test/integration/` are for testing different scenarios in the Go client. They do **not** redeploy contracts, instead using the already deployed instances from `truffle migrate`.

```sh
truffle exec test/integration/keep_signing.js
```<|MERGE_RESOLUTION|>--- conflicted
+++ resolved
@@ -18,17 +18,6 @@
 
 ### keep-core contracts
 
-<<<<<<< HEAD
-This project depends on contracts migrated by `keep-core` project and expects it's 
-migration artifacts to be provided in `build/contracts` directory.
-The contracts can be fetched from Google Cloud Bucker (for CI) or copied over
-from local source (for development) after running migrations in `keep-core` project.
-
-To copy required artifacts from `keep-core` project execute command:
-```sh
-KEEP_CORE_ARTIFACTS=~/go/src/github.com/keep-network/keep-core/contracts/solidity/build/contracts \
-   ./scripts/lcl-copy-contracts.sh
-=======
 This project depends on contracts migrated by `keep-core` project and expects its 
 migration artifacts to be provided in `build/contracts` directory.
 The contracts can be fetched from Google Cloud Bucket (for CI) or copied over
@@ -38,21 +27,14 @@
 ```sh
 KEEP_CORE_ARTIFACTS=~/go/src/github.com/keep-network/keep-core/contracts/solidity/build/contracts \
    ./scripts/lcl-provision-external-contracts.sh
->>>>>>> b2f32f4e
 ```
 Remember to update `KEEP_CORE_ARTIFACTS` with path where migrations artifacts are
 stored on your machine.
 
-<<<<<<< HEAD
-### Staking
-
-Keeps creation depends on operator's KEEP token staking. To initialize the operator:
-=======
 ### Staking and bonding
 
 Keeps creation depends on operator's KEEP token staking and available bonding 
 value. To initialize the operator:
->>>>>>> b2f32f4e
 
 1. Initialize token staking in keep-core:
     ```sh
@@ -60,11 +42,7 @@
     truffle exec ./scripts/demo.js --network local
     ```
 
-<<<<<<< HEAD
-2. Authorize token staking for ECDSA keep factory.
-=======
 2. Initialize operator for Bonded ECDSA keep factory.
->>>>>>> b2f32f4e
     ```sh
     # Run from `keep-tecdsa/solidity` directory
     truffle exec scripts/lcl-initialize.js`
