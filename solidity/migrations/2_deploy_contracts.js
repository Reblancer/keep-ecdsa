--- conflicted
+++ resolved
@@ -25,16 +25,6 @@
         RandomBeaconAddress = (await RandomBeaconStub.new()).address
     }
 
-<<<<<<< HEAD
-    if (process.env.TEST) {
-        TokenStakingStub = artifacts.require("TokenStakingStub")
-        TokenStaking = await TokenStakingStub.new()
-    } else {
-        TokenStaking = artifacts.require("TokenStaking")
-    }
-
-    await deployer.deploy(ECDSAKeepFactory, SortitionPoolFactory.address, TokenStaking.address)
-=======
     await deployer.deploy(
         ECDSAKeepFactory,
         BondedSortitionPoolFactory.address,
@@ -42,7 +32,6 @@
         KeepBonding.address,
         RandomBeaconAddress
     )
->>>>>>> b2f32f4e
 
     await deployer.deploy(BondedECDSAKeepVendorImplV1)
     await deployer.deploy(BondedECDSAKeepVendor, BondedECDSAKeepVendorImplV1.address)
