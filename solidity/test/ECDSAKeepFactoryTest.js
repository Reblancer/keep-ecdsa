const ECDSAKeepFactory = artifacts.require('ECDSAKeepFactory');
const ECDSAKeepFactoryStub = artifacts.require('ECDSAKeepFactoryStub');
const SortitionPoolFactoryStub = artifacts.require('SortitionPoolFactoryStub');
const SortitionPoolStub = artifacts.require('SortitionPoolStub');
const SortitionPoolFactory = artifacts.require('SortitionPoolFactory');

contract("ECDSAKeepFactory", async accounts => {
    let keepFactory
    let sortitionPoolFactory

    const application = '0x0000000000000000000000000000000000000001'

    describe("registerMemberCandidate", async () => {
        beforeEach(async () => {
            sortitionPoolFactory = await SortitionPoolFactoryStub.new()
            keepFactory = await ECDSAKeepFactoryStub.new(sortitionPoolFactory.address)
        })

        it("creates a signer pool", async () => {
            const member = accounts[1]

            await keepFactory.registerMemberCandidate(application, { from: member })

            const signerPoolAddress = await keepFactory.getSignerPool(application)

            assert.notEqual(
                signerPoolAddress,
                "0x0000000000000000000000000000000000000000",
                "incorrect registered signer pool",
            )
        })

        it("inserts operators to the same pool", async () => {
            const member1 = accounts[1]
            const member2 = accounts[2]

            await keepFactory.registerMemberCandidate(application, { from: member1 })
            await keepFactory.registerMemberCandidate(application, { from: member2 })

            const signerPoolAddress = await keepFactory.getSignerPool(application)

            const signerPool = await SortitionPoolStub.at(signerPoolAddress)

            const operators = await signerPool.getOperators.call()

            assert.deepEqual(
                operators,
                [member1, member2],
                "incorrect registered operators",
            )
        })

        it("inserts operators to different pools", async () => {
            const member1 = accounts[1]
            const member2 = accounts[2]

            const application1 = '0x0000000000000000000000000000000000000001'
            const application2 = '0x0000000000000000000000000000000000000002'

            await keepFactory.registerMemberCandidate(application1, { from: member1 })
            await keepFactory.registerMemberCandidate(application2, { from: member2 })

            const signerPool1Address = await keepFactory.getSignerPool(application1)
            const signerPool1 = await SortitionPoolStub.at(signerPool1Address)
            const operators1 = await signerPool1.getOperators.call()

            assert.deepEqual(
                operators1,
                [member1],
                "incorrect registered operators for application 1",
            )

            const signerPool2Address = await keepFactory.getSignerPool(application2)
            const signerPool2 = await SortitionPoolStub.at(signerPool2Address)
            const operators2 = await signerPool2.getOperators.call()

            assert.deepEqual(
                operators2,
                [member2],
                "incorrect registered operators for application 2",
            )
        })
    })

    describe("openKeep", async () => {
        const keepOwner = "0xbc4862697a1099074168d54A555c4A60169c18BD"

        beforeEach(async () => {
<<<<<<< HEAD
            sortitionPoolFactory = await SortitionPoolFactoryStub.new()
=======
            // Tests are executed with real implementation of sortition pools.
            // We don't use stub to ensure that keep members selection works correctly.
            sortitionPoolFactory = await SortitionPoolFactory.new()
>>>>>>> f39e06b9
            keepFactory = await ECDSAKeepFactory.new(sortitionPoolFactory.address)
        })

        it("reverts if no member candidates are registered", async () => {
            keepFactory = await ECDSAKeepFactory.new(sortitionPoolFactory.address)

            try {
                await keepFactory.openKeep(
                    10, // _groupSize
                    5, // _honestThreshold
                    keepOwner // _owner
                )

                assert(false, 'Test call did not error as expected')
            } catch (e) {
                assert.include(e.message, "No signer pool for this application")
            }
        })

<<<<<<< HEAD
        it("opens keep with multiple members", async () => {
            const application = accounts[1]
            const member1 = accounts[2]
            const member2 = accounts[3]
            const member3 = accounts[4]

            await keepFactory.registerMemberCandidate(application, { from: member1 })
            await keepFactory.registerMemberCandidate(application, { from: member2 })
            await keepFactory.registerMemberCandidate(application, { from: member3 })

            let blockNumber = await web3.eth.getBlockNumber()

            await keepFactory.openKeep(
                3, // _groupSize
                3, // _honestThreshold
                "0xbc4862697a1099074168d54A555c4A60169c18BD", // _owner,
                { from: application },
            )

            let eventList = await keepFactory.getPastEvents('ECDSAKeepCreated', {
                fromBlock: blockNumber,
                toBlock: 'latest'
            })

            assert.equal(eventList.length, 1, "incorrect number of emitted events")

            assert.include(
                eventList[0].returnValues.members,
                member1,
                "array doesn't include member1",
            )
            assert.include(
                eventList[0].returnValues.members,
                member2,
                "array doesn't include member2",
            )
            assert.include(
                eventList[0].returnValues.members,
                member3,
                "array doesn't include member3",
            )
        })

        it("emits ECDSAKeepCreated event upon keep creation", async () => {
=======
        it("reverts if not enough member candidates are registered", async () => {
            const application = accounts[1]
            const member1 = accounts[2]

            await keepFactory.registerMemberCandidate(application, { from: member1 })

            try {
                await keepFactory.openKeep(
                    2, // _groupSize
                    2, // _honestThreshold
                    keepOwner, // _owner
                    { from: application }
                )

                assert(false, 'Test call did not error as expected')
            } catch (e) {
                assert.include(e.message, "Not enough operators in pool")
            }
        })

        it("opens keep with multiple members and emits an event", async () => {
>>>>>>> f39e06b9
            const application = accounts[1]
            const member1 = accounts[2]
            const member2 = accounts[3]
            const member3 = accounts[4]

            await keepFactory.registerMemberCandidate(application, { from: member1 })
            await keepFactory.registerMemberCandidate(application, { from: member2 })
            await keepFactory.registerMemberCandidate(application, { from: member3 })

            let blockNumber = await web3.eth.getBlockNumber()

            let keepAddress = await keepFactory.openKeep.call(
                3, // _groupSize
                2, // _honestThreshold
                keepOwner, // _owner
                { from: application }
            )

            await keepFactory.openKeep(
                3, // _groupSize
                2, // _honestThreshold
                keepOwner, // _owner
                { from: application }
            )

            let eventList = await keepFactory.getPastEvents('ECDSAKeepCreated', {
                fromBlock: blockNumber,
                toBlock: 'latest'
            })

            assert.isTrue(
                web3.utils.isAddress(keepAddress),
                `keep address ${keepAddress} is not a valid address`,
            );

            assert.equal(eventList.length, 1, "incorrect number of emitted events")

            assert.equal(
                eventList[0].returnValues.keepAddress,
                keepAddress,
                "incorrect keep address in emitted event",
            )

            assert.sameMembers(
                eventList[0].returnValues.members,
                [member1, member2, member3],
                "incorrect keep member in emitted event",
            )

            assert.equal(
                eventList[0].returnValues.owner,
                keepOwner,
                "incorrect keep owner in emitted event",
            )
        })
    })
})<|MERGE_RESOLUTION|>--- conflicted
+++ resolved
@@ -86,13 +86,9 @@
         const keepOwner = "0xbc4862697a1099074168d54A555c4A60169c18BD"
 
         beforeEach(async () => {
-<<<<<<< HEAD
-            sortitionPoolFactory = await SortitionPoolFactoryStub.new()
-=======
             // Tests are executed with real implementation of sortition pools.
             // We don't use stub to ensure that keep members selection works correctly.
             sortitionPoolFactory = await SortitionPoolFactory.new()
->>>>>>> f39e06b9
             keepFactory = await ECDSAKeepFactory.new(sortitionPoolFactory.address)
         })
 
@@ -112,7 +108,6 @@
             }
         })
 
-<<<<<<< HEAD
         it("opens keep with multiple members", async () => {
             const application = accounts[1]
             const member1 = accounts[2]
@@ -128,7 +123,7 @@
             await keepFactory.openKeep(
                 3, // _groupSize
                 3, // _honestThreshold
-                "0xbc4862697a1099074168d54A555c4A60169c18BD", // _owner,
+                keepOwner, // _owner
                 { from: application },
             )
 
@@ -156,8 +151,6 @@
             )
         })
 
-        it("emits ECDSAKeepCreated event upon keep creation", async () => {
-=======
         it("reverts if not enough member candidates are registered", async () => {
             const application = accounts[1]
             const member1 = accounts[2]
@@ -179,7 +172,6 @@
         })
 
         it("opens keep with multiple members and emits an event", async () => {
->>>>>>> f39e06b9
             const application = accounts[1]
             const member1 = accounts[2]
             const member2 = accounts[3]
