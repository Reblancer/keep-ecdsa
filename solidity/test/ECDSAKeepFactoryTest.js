--- conflicted
+++ resolved
@@ -3,12 +3,7 @@
 
 const { expectRevert } = require('openzeppelin-test-helpers');
 
-<<<<<<< HEAD
 const Registry = artifacts.require('Registry');
-const TokenStaking = artifacts.require('TokenStakingStub');
-const ECDSAKeepFactory = artifacts.require('ECDSAKeepFactory');
-=======
->>>>>>> e875ff1b
 const ECDSAKeepFactoryStub = artifacts.require('ECDSAKeepFactoryStub');
 const KeepBonding = artifacts.require('KeepBonding');
 const TokenStakingStub = artifacts.require("TokenStakingStub")
@@ -27,7 +22,6 @@
     let tokenStaking
     let keepFactory
     let bondedSortitionPoolFactory
-    let tokenStaking
     let keepBonding
     let randomBeacon
 
@@ -39,16 +33,9 @@
     describe("registerMemberCandidate", async () => {
         before(async () => {
             registry = await Registry.new()
-            tokenStaking = await TokenStaking.new()
             bondedSortitionPoolFactory = await BondedSortitionPoolFactory.new()
-<<<<<<< HEAD
-            keepBonding = await KeepBondingStub.new(registry.address, tokenStaking.address)
-            keepFactory = await ECDSAKeepFactoryStub.new(bondedSortitionPoolFactory.address, keepBonding.address)
-            await registry.approveOperatorContract(keepFactory.address)
-            await registry.approveOperatorContract(keepBonding.address)
-=======
             tokenStaking = await TokenStakingStub.new()
-            keepBonding = await KeepBonding.new()
+            keepBonding = await KeepBonding.new(registry.address, tokenStaking.address)
             randomBeacon = await RandomBeaconStub.new()
             keepFactory = await ECDSAKeepFactoryStub.new(
                 bondedSortitionPoolFactory.address,
@@ -57,6 +44,9 @@
                 randomBeacon.address
             )
 
+            await registry.approveOperatorContract(keepFactory.address)
+            await registry.approveOperatorContract(keepBonding.address)
+
             const stakeBalance = await keepFactory.minimumStake.call()
             await tokenStaking.setBalance(stakeBalance);
 
@@ -64,7 +54,6 @@
             await keepBonding.deposit(member1, { value: bondingValue })
             await keepBonding.deposit(member2, { value: bondingValue })
             await keepBonding.deposit(member3, { value: bondingValue })
->>>>>>> e875ff1b
         })
 
         beforeEach(async () => {
@@ -222,14 +211,8 @@
             // Tests are executed with real implementation of sortition pools.
             // We don't use stub to ensure that keep members selection works correctly.
             bondedSortitionPoolFactory = await BondedSortitionPoolFactory.new()
-<<<<<<< HEAD
-            keepBonding = await KeepBondingStub.new(registry.address, tokenStaking.address)
-            keepFactory = await ECDSAKeepFactory.new(bondedSortitionPoolFactory.address, keepBonding.address)
-            await registry.approveOperatorContract(keepFactory.address)
-            await registry.approveOperatorContract(keepBonding.address)
-=======
             tokenStaking = await TokenStakingStub.new()
-            keepBonding = await KeepBonding.new()
+            keepBonding = await KeepBonding.new(registry.address, tokenStaking.address)
             randomBeacon = await RandomBeaconStub.new()
             keepFactory = await ECDSAKeepFactoryStub.new(
                 bondedSortitionPoolFactory.address,
@@ -237,9 +220,10 @@
                 keepBonding.address,
                 randomBeacon.address
             )
+            await registry.approveOperatorContract(keepFactory.address)
+            await registry.approveOperatorContract(keepBonding.address)
 
             feeEstimate = await keepFactory.openKeepFeeEstimate()
->>>>>>> e875ff1b
         }
 
         beforeEach(async () => {
