import { createSnapshot, restoreSnapshot } from "./helpers/snapshot";

const { expectRevert } = require('openzeppelin-test-helpers');
const { ZERO_ADDRESS } = require('openzeppelin-test-helpers').constants;

import { getETHBalancesFromList, getETHBalancesMap, addToBalances, addToBalancesMap } from './helpers/listBalanceUtils'

const Registry = artifacts.require('Registry');
const ECDSAKeepFactoryStub = artifacts.require('ECDSAKeepFactoryStub');
const KeepBonding = artifacts.require('KeepBonding');
const TokenStakingStub = artifacts.require("TokenStakingStub")
const BondedSortitionPool = artifacts.require('BondedSortitionPool');
const BondedSortitionPoolFactory = artifacts.require('BondedSortitionPoolFactory');
const RandomBeaconStub = artifacts.require('RandomBeaconStub')

const BN = web3.utils.BN

const chai = require('chai')
chai.use(require('bn-chai')(BN))
const expect = chai.expect

contract("ECDSAKeepFactory", async accounts => {
    let registry
    let tokenStaking
    let keepFactory
    let bondedSortitionPoolFactory
    let keepBonding
    let randomBeacon
    let signerPool

    const application = accounts[1]
    const member1 = accounts[2]
    const member2 = accounts[3]
    const member3 = accounts[4]
    const authorizer1 = accounts[2]
    const authorizer2 = accounts[3]
    const authorizer3 = accounts[4]

    describe("registerMemberCandidate", async () => {
        before(async () => {
            registry = await Registry.new()
            bondedSortitionPoolFactory = await BondedSortitionPoolFactory.new()
            tokenStaking = await TokenStakingStub.new()
            keepBonding = await KeepBonding.new(registry.address, tokenStaking.address)
            randomBeacon = await RandomBeaconStub.new()
            keepFactory = await ECDSAKeepFactoryStub.new(
                bondedSortitionPoolFactory.address,
                tokenStaking.address,
                keepBonding.address,
                randomBeacon.address
            )

            await registry.approveOperatorContract(keepFactory.address)

            await keepFactory.createSortitionPool(application)
            signerPool = await keepFactory.getSignerPool(application)

            await keepBonding.authorizeSortitionPoolContract(member1, signerPool, {from: authorizer1})
            await keepBonding.authorizeSortitionPoolContract(member2, signerPool, {from: authorizer2})
            await keepBonding.authorizeSortitionPoolContract(member3, signerPool, {from: authorizer3})

            const stakeBalance = await keepFactory.minimumStake.call()
            await tokenStaking.setBalance(stakeBalance);

            const bondingValue = new BN(100)
            await keepBonding.deposit(member1, { value: bondingValue })
            await keepBonding.deposit(member2, { value: bondingValue })
            await keepBonding.deposit(member3, { value: bondingValue })
        })

        beforeEach(async () => {
            await createSnapshot()
        })

        afterEach(async () => {
            await restoreSnapshot()
        })

        it("inserts operator with the correct staking weight in the pool", async () => {
            const minimumStake = await keepFactory.minimumStake.call()
            const minimumStakeMultiplier = new BN("10")
            await tokenStaking.setBalance(minimumStake.mul(minimumStakeMultiplier))

            await keepFactory.registerMemberCandidate(application, { from: member1 })

            const signerPoolAddress = await keepFactory.getSignerPool(application)
            const signerPool = await BondedSortitionPool.at(signerPoolAddress)

            const actualWeight = await signerPool.getPoolWeight.call(member1)
            const expectedWeight = minimumStakeMultiplier

            expect(actualWeight).to.eq.BN(expectedWeight, 'invalid staking weight')
        })

        it("inserts operators to the same pool", async () => {
            await keepFactory.registerMemberCandidate(application, { from: member1 })
            await keepFactory.registerMemberCandidate(application, { from: member2 })

            const signerPoolAddress = await keepFactory.getSignerPool(application)

            const signerPool = await BondedSortitionPool.at(signerPoolAddress)

            assert.isTrue(await signerPool.isOperatorInPool(member1), "operator 1 is not in the pool")
            assert.isTrue(await signerPool.isOperatorInPool(member2), "operator 2 is not in the pool")
        })

        it("does not add an operator to the pool if it is already there", async () => {
            await keepFactory.registerMemberCandidate(application, { from: member1 })
            const signerPoolAddress = await keepFactory.getSignerPool(application)

            const signerPool = await BondedSortitionPool.at(signerPoolAddress)

            assert.isTrue(await signerPool.isOperatorInPool(member1), "operator is not in the pool")

            await keepFactory.registerMemberCandidate(application, { from: member1 })

            assert.isTrue(await signerPool.isOperatorInPool(member1), "operator is not in the pool")
        })

        it("does not add an operator to the pool if it does not have a minimum stake", async () => {
            await tokenStaking.setBalance(new BN("1"))

            await expectRevert(
                keepFactory.registerMemberCandidate(application, { from: member1 }),
                "Operator not eligible"
            )
        })

        it("does not add an operator to the pool if it does not have a minimum bond", async () => {
            const minimumBond = await keepFactory.minimumBond.call()
            const availableUnbonded = await keepBonding.availableUnbondedValue(member1, ZERO_ADDRESS, ZERO_ADDRESS)
            const withdrawValue = availableUnbonded.sub(minimumBond).add(new BN(1))
            await keepBonding.withdraw(withdrawValue, member1, { from: member1 })

            await expectRevert(
                keepFactory.registerMemberCandidate(application, { from: member1 }),
                "Operator not eligible"
            )
        })

        it("inserts operators to different pools", async () => {
            const application1 = '0x0000000000000000000000000000000000000001'
            const application2 = '0x0000000000000000000000000000000000000002'

            await keepFactory.createSortitionPool(application1)
            await keepFactory.createSortitionPool(application2)

            const signerPool1Address = await keepFactory.getSignerPool(application1)
            const signerPool2Address = await keepFactory.getSignerPool(application2)

            await keepBonding.authorizeSortitionPoolContract(member1, signerPool1Address, {from: authorizer1})
            await keepBonding.authorizeSortitionPoolContract(member2, signerPool2Address, {from: authorizer2})

            await keepFactory.registerMemberCandidate(application1, { from: member1 })
            await keepFactory.registerMemberCandidate(application2, { from: member2 })

            const signerPool1 = await BondedSortitionPool.at(signerPool1Address)

            assert.isTrue(await signerPool1.isOperatorInPool(member1), "operator 1 is not in the pool")
            assert.isFalse(await signerPool1.isOperatorInPool(member2), "operator 2 is in the pool")

            const signerPool2 = await BondedSortitionPool.at(signerPool2Address)

            assert.isFalse(await signerPool2.isOperatorInPool(member1), "operator 1 is in the pool")
            assert.isTrue(await signerPool2.isOperatorInPool(member2), "operator 2 is not in the pool")
        })
<<<<<<< HEAD
    })

    describe("registerMemberCandidate", async () => {
        before(async () => {
            registry = await Registry.new()
            bondedSortitionPoolFactory = await BondedSortitionPoolFactory.new()
            tokenStaking = await TokenStakingStub.new()
            keepBonding = await KeepBonding.new(registry.address, tokenStaking.address)
            randomBeacon = await RandomBeaconStub.new()
            keepFactory = await ECDSAKeepFactoryStub.new(
                bondedSortitionPoolFactory.address,
                tokenStaking.address,
                keepBonding.address,
                randomBeacon.address
            )
            
            await registry.approveOperatorContract(keepFactory.address)

            const stakeBalance = await keepFactory.minimumStake.call()
            await tokenStaking.setBalance(stakeBalance);

            const bondingValue = new BN(100)
            await keepBonding.deposit(member1, { value: bondingValue })
            await keepBonding.deposit(member2, { value: bondingValue })
        })

        beforeEach(async () => {
            await createSnapshot()
        })

        afterEach(async () => {
            await restoreSnapshot()
        })
=======
>>>>>>> 8aaa91d4

        it("inserts operators to different pools", async () => {
            const application1 = '0x0000000000000000000000000000000000000001'
            const application2 = '0x0000000000000000000000000000000000000002'

            await keepFactory.createSortitionPool(application1)
            await keepFactory.createSortitionPool(application2)

            const signerPool1Address = await keepFactory.getSignerPool(application1)
            const signerPool2Address = await keepFactory.getSignerPool(application2)

            await keepBonding.authorizeSortitionPoolContract(member1, signerPool1Address, {from: authorizer1})
            await keepBonding.authorizeSortitionPoolContract(member2, signerPool2Address, {from: authorizer2})

            await keepFactory.registerMemberCandidate(application1, { from: member1 })
            await keepFactory.registerMemberCandidate(application2, { from: member2 })

            const signerPool1 = await BondedSortitionPool.at(signerPool1Address)

            assert.isTrue(await signerPool1.isOperatorInPool(member1), "operator 1 is not in the pool")
            assert.isFalse(await signerPool1.isOperatorInPool(member2), "operator 2 is in the pool")

            const signerPool2 = await BondedSortitionPool.at(signerPool2Address)

            assert.isFalse(await signerPool2.isOperatorInPool(member1), "operator 1 is in the pool")
            assert.isTrue(await signerPool2.isOperatorInPool(member2), "operator 2 is not in the pool")
        })
    })

    describe("openKeep", async () => {
        const keepOwner = "0xbc4862697a1099074168d54A555c4A60169c18BD"
        const groupSize = new BN(3)
        const threshold = new BN(3)

        const singleBond = new BN(1)
        const bond = singleBond.mul(groupSize)

        let feeEstimate

        async function initializeNewFactory() {
            registry = await Registry.new()
            // Tests are executed with real implementation of sortition pools.
            // We don't use stub to ensure that keep members selection works correctly.
            bondedSortitionPoolFactory = await BondedSortitionPoolFactory.new()
            tokenStaking = await TokenStakingStub.new()
            keepBonding = await KeepBonding.new(registry.address, tokenStaking.address)
            randomBeacon = await RandomBeaconStub.new()
            keepFactory = await ECDSAKeepFactoryStub.new(
                bondedSortitionPoolFactory.address,
                tokenStaking.address,
                keepBonding.address,
                randomBeacon.address
            )
            await registry.approveOperatorContract(keepFactory.address)

            await keepFactory.createSortitionPool(application)
            const signerPoolAddress = await keepFactory.getSignerPool(application)

            await keepBonding.authorizeSortitionPoolContract(member1, signerPoolAddress, {from: authorizer1})
            await keepBonding.authorizeSortitionPoolContract(member2, signerPoolAddress, {from: authorizer2})
            await keepBonding.authorizeSortitionPoolContract(member3, signerPoolAddress, {from: authorizer3})

            feeEstimate = await keepFactory.openKeepFeeEstimate()
        }

        before(async () => {
            await initializeNewFactory()

            const stakeBalance = await keepFactory.minimumStake.call()
            await tokenStaking.setBalance(stakeBalance)

            await depositAndRegisterMembers(singleBond)
        })

        beforeEach(async () => {
            await createSnapshot()
        })

        afterEach(async () => {
            await restoreSnapshot()
        })

        it("reverts if no member candidates are registered", async () => {
            await expectRevert(
                keepFactory.openKeep(
                    groupSize,
                    threshold,
                    keepOwner,
                    bond,
                    { value: feeEstimate }
                ),
                "No signer pool for this application"
            )
        })

        it("reverts if bond equals zero", async () => {
            let bond = 0

            await expectRevert(
                keepFactory.openKeep(
                    groupSize,
                    threshold,
                    keepOwner,
                    bond,
                    { from: application, value: feeEstimate },
                ),
                "Bond per member must be greater than zero"
            )
        })

        it("reverts if value is less than the required fee estimate", async () => {
            const insufficientFee = feeEstimate.sub(new BN(1))

            await expectRevert(
                keepFactory.openKeep(
                    groupSize,
                    threshold,
                    keepOwner,
                    bond,
                    { from: application, fee: insufficientFee },
                ),
                "Insufficient payment for opening a new keep"
            )
        })

        it("opens keep with multiple members", async () => {
            let blockNumber = await web3.eth.getBlockNumber()

            await keepFactory.openKeep(
                groupSize,
                threshold,
                keepOwner,
                bond,
                { from: application, value: feeEstimate },
            )

            let eventList = await keepFactory.getPastEvents('ECDSAKeepCreated', {
                fromBlock: blockNumber,
                toBlock: 'latest'
            })

            assert.equal(eventList.length, 1, "incorrect number of emitted events")

            assert.sameMembers(
                eventList[0].returnValues.members,
                [member1, member2, member3],
                "incorrect keep member in emitted event",
            )
        })

        it("opens bonds for keep", async () => {
            let blockNumber = await web3.eth.getBlockNumber()

            await keepFactory.openKeep(
                groupSize,
                threshold,
                keepOwner,
                bond,
                { from: application, value: feeEstimate },
            )

            let eventList = await keepFactory.getPastEvents('ECDSAKeepCreated', {
                fromBlock: blockNumber,
                toBlock: 'latest'
            })

            const keepAddress = eventList[0].returnValues.keepAddress

            expect(
                await keepBonding.bondAmount(member1, keepAddress, keepAddress)
            ).to.eq.BN(singleBond, 'invalid bond value for member1')

            expect(
                await keepBonding.bondAmount(member2, keepAddress, keepAddress)
            ).to.eq.BN(singleBond, 'invalid bond value for member2')

            expect(
                await keepBonding.bondAmount(member3, keepAddress, keepAddress)
            ).to.eq.BN(singleBond, 'invalid bond value for member3')
        })

        it("rounds up members bonds", async () => {
            const requestedBond = bond.add(new BN(1))
            const unbondedAmount = singleBond.add(new BN(1))
            const expectedMemberBond = singleBond.add(new BN(1))

            await depositAndRegisterMembers(unbondedAmount)

            const blockNumber = await web3.eth.getBlockNumber()
            await keepFactory.openKeep(
                groupSize,
                threshold,
                keepOwner,
                requestedBond,
                { from: application, value: feeEstimate },
            )

            let eventList = await keepFactory.getPastEvents('ECDSAKeepCreated', {
                fromBlock: blockNumber,
                toBlock: 'latest'
            })

            const keepAddress = eventList[0].returnValues.keepAddress

            expect(
                await keepBonding.bondAmount(member1, keepAddress, keepAddress),
                'invalid bond value for member1'
            ).to.eq.BN(expectedMemberBond)

            expect(
                await keepBonding.bondAmount(member2, keepAddress, keepAddress),
                'invalid bond value for member2'
            ).to.eq.BN(expectedMemberBond)

            expect(
                await keepBonding.bondAmount(member3, keepAddress, keepAddress),
                'invalid bond value for member3'
            ).to.eq.BN(expectedMemberBond)
        })

        it("rounds up members bonds when calculated bond per member equals zero", async () => {
            const requestedBond = new BN(groupSize).sub(new BN(1))
            const unbondedAmount = new BN(1)
            const expectedMemberBond = new BN(1)

            await depositAndRegisterMembers(unbondedAmount)

            const blockNumber = await web3.eth.getBlockNumber()
            await keepFactory.openKeep(
                groupSize,
                threshold,
                keepOwner,
                requestedBond,
                { from: application, value: feeEstimate },
            )

            let eventList = await keepFactory.getPastEvents('ECDSAKeepCreated', {
                fromBlock: blockNumber,
                toBlock: 'latest'
            })

            const keepAddress = eventList[0].returnValues.keepAddress

            expect(
                await keepBonding.bondAmount(member1, keepAddress, keepAddress),
                'invalid bond value for member1'
            ).to.eq.BN(expectedMemberBond)

            expect(
                await keepBonding.bondAmount(member2, keepAddress, keepAddress),
                'invalid bond value for member2'
            ).to.eq.BN(expectedMemberBond)

            expect(
                await keepBonding.bondAmount(member3, keepAddress, keepAddress),
                'invalid bond value for member3'
            ).to.eq.BN(expectedMemberBond)
        })

        it("reverts if not enough member candidates are registered", async () => {
            let requestedGroupSize = groupSize + 1

            await expectRevert(
                keepFactory.openKeep(
                    requestedGroupSize,
                    threshold,
                    keepOwner,
                    bond,
                    { from: application, value: feeEstimate }
                ),
                "Not enough operators in pool"
            )
        })

        it("reverts if one member has insufficient unbonded value", async () => {
<<<<<<< HEAD
            await initializeNewFactory()

            const stakeBalance = await keepFactory.minimumStake.call()
            await tokenStaking.setBalance(stakeBalance)

            await keepBonding.deposit(member1, { value: singleBond })
            await keepBonding.deposit(member2, { value: singleBond })
            await keepBonding.deposit(member3, { value: singleBond.sub(new BN(1)) })

            await keepFactory.registerMemberCandidate(application, { from: member1 })
            await keepFactory.registerMemberCandidate(application, { from: member2 })
            await expectRevert(
                keepFactory.registerMemberCandidate(application, { from: member3 }),
                "Operator not eligible"
            )
=======
            const minimumBond = await keepFactory.minimumBond.call()
            const availableUnbonded = await keepBonding.availableUnbondedValue(member3, ZERO_ADDRESS, ZERO_ADDRESS)
            const withdrawValue = availableUnbonded.sub(minimumBond).add(new BN(1))
            await keepBonding.withdraw(withdrawValue, member3, { from: member3 })
>>>>>>> 8aaa91d4

            await expectRevert(
                keepFactory.openKeep(
                    groupSize,
                    threshold,
                    keepOwner,
                    bond,
                    { from: application, value: feeEstimate }
                ),
                "Not enough operators in pool"
            )
        })

        it("opens keep with multiple members and emits an event", async () => {
            let blockNumber = await web3.eth.getBlockNumber()

            let keepAddress = await keepFactory.openKeep.call(
                groupSize,
                threshold,
                keepOwner,
                bond,
                { from: application, value: feeEstimate }
            )

            await keepFactory.openKeep(
                groupSize,
                threshold,
                keepOwner,
                bond,
                { from: application, value: feeEstimate }
            )

            let eventList = await keepFactory.getPastEvents('ECDSAKeepCreated', {
                fromBlock: blockNumber,
                toBlock: 'latest'
            })

            assert.isTrue(
                web3.utils.isAddress(keepAddress),
                `keep address ${keepAddress} is not a valid address`,
            );

            assert.equal(eventList.length, 1, "incorrect number of emitted events")

            assert.equal(
                eventList[0].returnValues.keepAddress,
                keepAddress,
                "incorrect keep address in emitted event",
            )

            assert.sameMembers(
                eventList[0].returnValues.members,
                [member1, member2, member3],
                "incorrect keep member in emitted event",
            )

            assert.equal(
                eventList[0].returnValues.owner,
                keepOwner,
                "incorrect keep owner in emitted event",
            )
        })

        it("requests new random group selection seed from random beacon", async () => {
            const expectedNewEntry = new BN(789)

            await randomBeacon.setEntry(expectedNewEntry)

            await keepFactory.openKeep(
                groupSize,
                threshold,
                keepOwner,
                bond,
                { from: application, value: feeEstimate }
            )

            assert.equal(
                await randomBeacon.requestCount.call(),
                1,
                "incorrect number of beacon calls",
            )

            expect(
                await keepFactory.getGroupSelectionSeed()
            ).to.eq.BN(expectedNewEntry, "incorrect new group selection seed")
        })

        it("calculates new group selection seed", async () => {
            // Set entry to `0` so the beacon stub won't execute the callback.
            await randomBeacon.setEntry(0)

            const groupSelectionSeed = new BN(12)
            await keepFactory.initialGroupSelectionSeed(groupSelectionSeed)

            const expectedNewGroupSelectionSeed = web3.utils.toBN(
                web3.utils.soliditySha3(groupSelectionSeed, keepFactory.address)
            )

            await keepFactory.openKeep(
                groupSize,
                threshold,
                keepOwner,
                bond,
                { from: application, value: feeEstimate }
            )

            expect(
                await keepFactory.getGroupSelectionSeed()
            ).to.eq.BN(
                expectedNewGroupSelectionSeed,
                "incorrect new group selection seed"
            )
        })

        it("ignores beacon request relay entry failure", async () => {
            await randomBeacon.setShouldFail(true)

            await keepFactory.openKeep(
                groupSize,
                threshold,
                keepOwner,
                bond,
                { from: application, value: feeEstimate }
            )

            // TODO: Add verification of what we will do in case of the failure.
        })

        it("forwards payment to random beacon", async () => {
            const value = new BN(150)

            await keepFactory.openKeep(
                groupSize,
                threshold,
                keepOwner,
                bond,
                { from: application, value: value }
            )

            expect(
                await web3.eth.getBalance(randomBeacon.address)
            ).to.eq.BN(
                value,
                "incorrect random beacon balance"
            )
        })

        it("splits subsidy pool between selected signers", async () => {
            const members = [member1, member2, member3]
            const subsidyPool = feeEstimate.sub(new BN(10)) // [wei]
            const remainder = subsidyPool.mod(new BN(members.length))

            // pump subsidy pool
            web3.eth.sendTransaction({
                value: subsidyPool,
                from: accounts[0],
                to: keepFactory.address
            })

            const initialBalances = await getETHBalancesFromList(members)
            const expectedBalances = addToBalances(initialBalances, subsidyPool / members.length)

            const lastMemberIndex = members.length - 1
            expectedBalances[lastMemberIndex] = expectedBalances[lastMemberIndex].add(remainder)


            await keepFactory.openKeep(
                groupSize,
                threshold,
                keepOwner,
                bond,
                { from: application, value: feeEstimate },
            )

            const newBalances = await getETHBalancesFromList(members)


            assert.equal(newBalances.toString(), expectedBalances.toString())

            expect(await keepFactory.subsidyPool()).to.eq.BN(
                0,
                "subsidy pool should go down to 0"
            )
        })

        it("does not transfer more from subsidy pool than entry fee", async () => {
            const members = [member1, member2, member3]
            const subsidyPool = new BN(feeEstimate).mul(new BN(10)) // [wei]
            const remainder = feeEstimate.mod(new BN(members.length))

            // pump subsidy pool
            web3.eth.sendTransaction({
                value: subsidyPool,
                from: accounts[0],
                to: keepFactory.address
            })

            const initialBalances = await getETHBalancesMap(members)
            const expectedBalances = addToBalancesMap(initialBalances, feeEstimate / members.length)

            let blockNumber = await web3.eth.getBlockNumber()

            await keepFactory.openKeep(
                groupSize,
                threshold,
                keepOwner,
                bond,
                { from: application, value: feeEstimate },
            )

            let eventList = await keepFactory.getPastEvents('ECDSAKeepCreated', {
                fromBlock: blockNumber,
                toBlock: 'latest'
            })
            const selectedMembers = eventList[0].returnValues.members

            const newBalances = await getETHBalancesMap(members)
            const lastMember = selectedMembers[groupSize - 1]
            expectedBalances[lastMember] = expectedBalances[lastMember].add(remainder)

            assert.deepEqual(newBalances, expectedBalances)

            expect(await keepFactory.subsidyPool()).to.eq.BN(
                subsidyPool - feeEstimate,
                "unexpected subsidy pool balance"
            )
        })

        async function depositAndRegisterMembers(unbondedAmount) {
            await keepBonding.deposit(member1, { value: unbondedAmount })
            await keepBonding.deposit(member2, { value: unbondedAmount })
            await keepBonding.deposit(member3, { value: unbondedAmount })

            await keepFactory.registerMemberCandidate(application, { from: member1 })
            await keepFactory.registerMemberCandidate(application, { from: member2 })
            await keepFactory.registerMemberCandidate(application, { from: member3 })
        }
    })

    describe("setGroupSelectionSeed", async () => {
        const newGroupSelectionSeed = new BN(2345675)

        before(async () => {
            registry = await Registry.new()
            bondedSortitionPoolFactory = await BondedSortitionPoolFactory.new()
            tokenStaking = await TokenStakingStub.new()
            keepBonding = await KeepBonding.new(registry.address, tokenStaking.address)
            randomBeacon = accounts[1]
            keepFactory = await ECDSAKeepFactoryStub.new(
                bondedSortitionPoolFactory.address,
                tokenStaking.address,
                keepBonding.address,
                randomBeacon
            )
        })

        beforeEach(async () => {
            await createSnapshot()
        })

        afterEach(async () => {
            await restoreSnapshot()
        })

        it("sets group selection seed", async () => {
            await keepFactory.setGroupSelectionSeed(newGroupSelectionSeed, { from: randomBeacon })

            expect(
                await keepFactory.getGroupSelectionSeed()
            ).to.eq.BN(
                newGroupSelectionSeed,
                "incorrect new group selection seed"
            )
        })

        it("reverts if called not by the random beacon", async () => {
            await expectRevert(
                keepFactory.setGroupSelectionSeed(newGroupSelectionSeed, { from: accounts[2] }),
                "Caller is not the random beacon"
            )
        })
    })
})<|MERGE_RESOLUTION|>--- conflicted
+++ resolved
@@ -1,7 +1,6 @@
 import { createSnapshot, restoreSnapshot } from "./helpers/snapshot";
 
 const { expectRevert } = require('openzeppelin-test-helpers');
-const { ZERO_ADDRESS } = require('openzeppelin-test-helpers').constants;
 
 import { getETHBalancesFromList, getETHBalancesMap, addToBalances, addToBalancesMap } from './helpers/listBalanceUtils'
 
@@ -128,7 +127,7 @@
 
         it("does not add an operator to the pool if it does not have a minimum bond", async () => {
             const minimumBond = await keepFactory.minimumBond.call()
-            const availableUnbonded = await keepBonding.availableUnbondedValue(member1, ZERO_ADDRESS, ZERO_ADDRESS)
+            const availableUnbonded = await keepBonding.availableUnbondedValue(member1, keepFactory.address, signerPool)
             const withdrawValue = availableUnbonded.sub(minimumBond).add(new BN(1))
             await keepBonding.withdraw(withdrawValue, member1, { from: member1 })
 
@@ -137,69 +136,6 @@
                 "Operator not eligible"
             )
         })
-
-        it("inserts operators to different pools", async () => {
-            const application1 = '0x0000000000000000000000000000000000000001'
-            const application2 = '0x0000000000000000000000000000000000000002'
-
-            await keepFactory.createSortitionPool(application1)
-            await keepFactory.createSortitionPool(application2)
-
-            const signerPool1Address = await keepFactory.getSignerPool(application1)
-            const signerPool2Address = await keepFactory.getSignerPool(application2)
-
-            await keepBonding.authorizeSortitionPoolContract(member1, signerPool1Address, {from: authorizer1})
-            await keepBonding.authorizeSortitionPoolContract(member2, signerPool2Address, {from: authorizer2})
-
-            await keepFactory.registerMemberCandidate(application1, { from: member1 })
-            await keepFactory.registerMemberCandidate(application2, { from: member2 })
-
-            const signerPool1 = await BondedSortitionPool.at(signerPool1Address)
-
-            assert.isTrue(await signerPool1.isOperatorInPool(member1), "operator 1 is not in the pool")
-            assert.isFalse(await signerPool1.isOperatorInPool(member2), "operator 2 is in the pool")
-
-            const signerPool2 = await BondedSortitionPool.at(signerPool2Address)
-
-            assert.isFalse(await signerPool2.isOperatorInPool(member1), "operator 1 is in the pool")
-            assert.isTrue(await signerPool2.isOperatorInPool(member2), "operator 2 is not in the pool")
-        })
-<<<<<<< HEAD
-    })
-
-    describe("registerMemberCandidate", async () => {
-        before(async () => {
-            registry = await Registry.new()
-            bondedSortitionPoolFactory = await BondedSortitionPoolFactory.new()
-            tokenStaking = await TokenStakingStub.new()
-            keepBonding = await KeepBonding.new(registry.address, tokenStaking.address)
-            randomBeacon = await RandomBeaconStub.new()
-            keepFactory = await ECDSAKeepFactoryStub.new(
-                bondedSortitionPoolFactory.address,
-                tokenStaking.address,
-                keepBonding.address,
-                randomBeacon.address
-            )
-            
-            await registry.approveOperatorContract(keepFactory.address)
-
-            const stakeBalance = await keepFactory.minimumStake.call()
-            await tokenStaking.setBalance(stakeBalance);
-
-            const bondingValue = new BN(100)
-            await keepBonding.deposit(member1, { value: bondingValue })
-            await keepBonding.deposit(member2, { value: bondingValue })
-        })
-
-        beforeEach(async () => {
-            await createSnapshot()
-        })
-
-        afterEach(async () => {
-            await restoreSnapshot()
-        })
-=======
->>>>>>> 8aaa91d4
 
         it("inserts operators to different pools", async () => {
             const application1 = '0x0000000000000000000000000000000000000001'
@@ -256,7 +192,7 @@
             await registry.approveOperatorContract(keepFactory.address)
 
             await keepFactory.createSortitionPool(application)
-            const signerPoolAddress = await keepFactory.getSignerPool(application)
+            signerPool = await keepFactory.getSignerPool(application)
 
             await keepBonding.authorizeSortitionPoolContract(member1, signerPoolAddress, {from: authorizer1})
             await keepBonding.authorizeSortitionPoolContract(member2, signerPoolAddress, {from: authorizer2})
@@ -475,28 +411,10 @@
         })
 
         it("reverts if one member has insufficient unbonded value", async () => {
-<<<<<<< HEAD
-            await initializeNewFactory()
-
-            const stakeBalance = await keepFactory.minimumStake.call()
-            await tokenStaking.setBalance(stakeBalance)
-
-            await keepBonding.deposit(member1, { value: singleBond })
-            await keepBonding.deposit(member2, { value: singleBond })
-            await keepBonding.deposit(member3, { value: singleBond.sub(new BN(1)) })
-
-            await keepFactory.registerMemberCandidate(application, { from: member1 })
-            await keepFactory.registerMemberCandidate(application, { from: member2 })
-            await expectRevert(
-                keepFactory.registerMemberCandidate(application, { from: member3 }),
-                "Operator not eligible"
-            )
-=======
             const minimumBond = await keepFactory.minimumBond.call()
-            const availableUnbonded = await keepBonding.availableUnbondedValue(member3, ZERO_ADDRESS, ZERO_ADDRESS)
+            const availableUnbonded = await keepBonding.availableUnbondedValue(member3, keepFactory.address, signerPool)
             const withdrawValue = availableUnbonded.sub(minimumBond).add(new BN(1))
             await keepBonding.withdraw(withdrawValue, member3, { from: member3 })
->>>>>>> 8aaa91d4
 
             await expectRevert(
                 keepFactory.openKeep(
