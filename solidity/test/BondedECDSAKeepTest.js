import {
  getETHBalancesFromList,
  getERC20BalancesFromList,
  addToBalances,
} from "./helpers/listBalanceUtils"

import {mineBlocks} from "./helpers/mineBlocks"
import {createSnapshot, restoreSnapshot} from "./helpers/snapshot"
import {duration, increaseTime} from "./helpers/increaseTime"

const {expectRevert, constants, time} = require("@openzeppelin/test-helpers")

const KeepRegistry = artifacts.require("KeepRegistry")
const BondedECDSAKeepStub = artifacts.require("BondedECDSAKeepStub")
const TestToken = artifacts.require("TestToken")
const KeepBonding = artifacts.require("KeepBonding")
const TestEtherReceiver = artifacts.require("TestEtherReceiver")
const TokenStakingStub = artifacts.require("TokenStakingStub")
const TokenGrantStub = artifacts.require("TokenGrantStub")
const BondedECDSAKeepCloneFactory = artifacts.require(
  "BondedECDSAKeepCloneFactory"
)

const truffleAssert = require("truffle-assertions")

const BN = web3.utils.BN

const chai = require("chai")
chai.use(require("bn-chai")(BN))
const expect = chai.expect

contract("BondedECDSAKeep", (accounts) => {
  const bondCreator = accounts[0]
  const owner = accounts[1]
  const nonOwner = accounts[2]
  const members = [accounts[2], accounts[3], accounts[4]]
  const authorizers = [accounts[2], accounts[3], accounts[4]]
  const signingPool = accounts[5]
  const beneficiary = accounts[6]
  const honestThreshold = 1

  const stakeLockDuration = time.duration.days(180)

  let registry
  let keepBonding
  let tokenStaking
  let tokenGrant
  let bondedECDSAKeepStubMaster
  let keep
  let factoryStub
  let memberStake

  async function newKeep(
    owner,
    members,
    honestThreshold,
    memberStake,
    stakeLockDuration,
    tokenStaking,
    keepBonding,
    keepFactory
  ) {
    const startBlock = await web3.eth.getBlockNumber()

    await factoryStub.newKeep(
      owner,
      members,
      honestThreshold,
      memberStake,
      stakeLockDuration,
      tokenStaking,
      keepBonding,
      keepFactory
    )

    const events = await factoryStub.getPastEvents("BondedECDSAKeepCreated", {
      fromBlock: startBlock,
      toBlock: "latest",
    })
    assert.lengthOf(
      events,
      1,
      "unexpected length of BondedECDSAKeepCreated events"
    )
    const keepAddress = events[0].returnValues.keepAddress

    return await BondedECDSAKeepStub.at(keepAddress)
  }

  before(async () => {
    registry = await KeepRegistry.new()
    tokenStaking = await TokenStakingStub.new()
    tokenGrant = await TokenGrantStub.new()
    keepBonding = await KeepBonding.new(
      registry.address,
      tokenStaking.address,
      tokenGrant.address
    )
    bondedECDSAKeepStubMaster = await BondedECDSAKeepStub.new()
    factoryStub = await BondedECDSAKeepCloneFactory.new(
      bondedECDSAKeepStubMaster.address
    )

    await registry.approveOperatorContract(bondCreator)

    memberStake = await factoryStub.minimumStake.call()
    await stakeOperators(members, memberStake)

    await keepBonding.authorizeSortitionPoolContract(members[0], signingPool, {
      from: authorizers[0],
    })
    await keepBonding.authorizeSortitionPoolContract(members[1], signingPool, {
      from: authorizers[1],
    })
    await keepBonding.authorizeSortitionPoolContract(members[2], signingPool, {
      from: authorizers[2],
    })
  })

  beforeEach(async () => {
    await createSnapshot()

    keep = await newKeep(
      owner,
      members,
      honestThreshold,
      memberStake,
      stakeLockDuration,
      tokenStaking.address,
      keepBonding.address,
      factoryStub.address
    )
  })

  afterEach(async () => {
    await restoreSnapshot()
  })

  describe("initialize", async () => {
    it("succeeds", async () => {
<<<<<<< HEAD
      const expectedKeyGenerationTimeout = new BN(9000) // 9000 = 150*60 = 2.5h in seconds
=======
      const expectedSigningTimeout = new BN(5400) // 5400 = 90 * 60 = 1.5h in seconds
>>>>>>> aa1f2b6e

      keep = await BondedECDSAKeepStub.new()
      await keep.initialize(
        owner,
        members,
        honestThreshold,
        memberStake,
        stakeLockDuration,
        tokenStaking.address,
        keepBonding.address,
        factoryStub.address
      )

<<<<<<< HEAD
      expect(
        await keep.keyGenerationTimeout(),
        "incorrect key generation timeout"
      ).to.eq.BN(expectedKeyGenerationTimeout)
=======
      expect(await keep.signingTimeout(), "incorrect signing timeout").to.eq.BN(
        expectedSigningTimeout
      )
>>>>>>> aa1f2b6e
    })

    it("claims token staking delegated authority", async () => {
      keep = await BondedECDSAKeepStub.new()
      await keep.initialize(
        owner,
        members,
        honestThreshold,
        memberStake,
        stakeLockDuration,
        tokenStaking.address,
        keepBonding.address,
        factoryStub.address
      )

      assert.equal(
        await tokenStaking.delegatedAuthority(),
        factoryStub.address,
        "incorrect token staking delegated authority"
      )
    })

    it("locks members token stakes", async () => {
      keep = await BondedECDSAKeepStub.new()
      await keep.initialize(
        owner,
        members,
        honestThreshold,
        memberStake,
        stakeLockDuration,
        tokenStaking.address,
        keepBonding.address,
        factoryStub.address
      )

      for (let i = 0; i < members.length; i++) {
        expect(
          await tokenStaking.operatorLocks(members[i]),
          "incorrect token stake lock"
        ).to.eq.BN(stakeLockDuration)
      }
    })

    it("reverts if called for the second time", async () => {
      // first call was a part of beforeEach
      await expectRevert(
        keep.initialize(
          owner,
          members,
          honestThreshold,
          memberStake,
          stakeLockDuration,
          tokenStaking.address,
          keepBonding.address,
          factoryStub.address
        ),
        "Contract already initialized"
      )
    })
  })

  describe("sign", async () => {
    const publicKey =
      "0x657282135ed640b0f5a280874c7e7ade110b5c3db362e0552e6b7fff2cc8459328850039b734db7629c31567d7fc5677536b7fc504e967dc11f3f2289d3d4051"
    const digest =
      "0xca071ca92644f1f2c4ae1bf71b6032e5eff4f78f3aa632b27cbc5f84104a32da"

    it("reverts if public key was not set", async () => {
      await expectRevert(
        keep.sign(digest, {from: owner}),
        "Public key was not set yet"
      )
    })

    it("emits event", async () => {
      await submitMembersPublicKeys(publicKey)

      const res = await keep.sign(digest, {from: owner})
      truffleAssert.eventEmitted(res, "SignatureRequested", (ev) => {
        return ev.digest == digest
      })
    })

    it("sets block number for digest", async () => {
      await submitMembersPublicKeys(publicKey)

      const signTx = await keep.sign(digest, {from: owner})

      const blockNumber = await keep.digests.call(digest)

      expect(blockNumber, "incorrect block number").to.eq.BN(
        signTx.receipt.blockNumber
      )
    })

    it("cannot be requested if keep is closed", async () => {
      await createMembersBonds(keep)

      await keep.closeKeep({from: owner})

      await expectRevert(keep.sign(digest, {from: owner}), "Keep is not active")
    })

    it("cannot be called by non-owner", async () => {
      await expectRevert(keep.sign(digest), "Caller is not the keep owner")
    })

    it("cannot be called by non-owner member", async () => {
      await expectRevert(
        keep.sign(digest, {from: members[0]}),
        "Caller is not the keep owner"
      )
    })

    it("cannot be requested if already in progress", async () => {
      await submitMembersPublicKeys(publicKey)

      await keep.sign(digest, {from: owner})

      await expectRevert(keep.sign("0x02", {from: owner}), "Signer is busy")
    })
  })

  describe("isAwaitingSignature", async () => {
    const digest1 =
      "0x54a6483b8aca55c9df2a35baf71d9965ddfd623468d81d51229bd5eb7d1e1c1b"
    const publicKey =
      "0x657282135ed640b0f5a280874c7e7ade110b5c3db362e0552e6b7fff2cc8459328850039b734db7629c31567d7fc5677536b7fc504e967dc11f3f2289d3d4051"
    const signatureR =
      "0x9b32c3623b6a16e87b4d3a56cd67c666c9897751e24a51518136185403b1cba2"
    const signatureS =
      "0x6f7c776efde1e382f2ecc99ec0db13534a70ee86bd91d7b3a4059bccbed5d70c"
    const signatureRecoveryID = 1

    const digest2 =
      "0xca071ca92644f1f2c4ae1bf71b6032e5eff4f78f3aa632b27cbc5f84104a32da"

    beforeEach(async () => {
      await submitMembersPublicKeys(publicKey)
    })

    it("returns false if signing was not requested", async () => {
      assert.isFalse(await keep.isAwaitingSignature(digest1))
    })

    it("returns true if signing was requested for the digest", async () => {
      await keep.sign(digest1, {from: owner})

      assert.isTrue(await keep.isAwaitingSignature(digest1))
    })

    it("returns false if signing was requested for other digest", async () => {
      await keep.sign(digest2, {from: owner})

      assert.isFalse(await keep.isAwaitingSignature(digest1))
    })

    it("returns false if valid signature has been already submitted", async () => {
      await keep.sign(digest1, {from: owner})

      await keep.submitSignature(signatureR, signatureS, signatureRecoveryID, {
        from: members[0],
      })

      assert.isFalse(await keep.isAwaitingSignature(digest1))
    })

    it("returns true if invalid signature was submitted before", async () => {
      await keep.sign(digest1, {from: owner})

      await expectRevert(
        keep.submitSignature(signatureR, signatureS, 0, {from: members[0]}),
        "Invalid signature"
      )

      assert.isTrue(await keep.isAwaitingSignature(digest1))
    })
  })

  describe("public key", () => {
    const publicKey0 =
      "0x00000000000000000000000000000000000000000000000000000000000000000000000000000000000000000000000000000000000000000000000000000000"
    const publicKey1 =
      "0xa899b9539de2a6345dc2ebd14010fe6bcd5d38db9ed75cef4afc6fc68a4c45a4901970bbff307e69048b4d6edf960a6dd7bc5ba9b1cf1b4e0a1e319f68e0741a"
    const publicKey2 =
      "0x999999539de2a6345dc2ebd14010fe6bcd5d38db9ed75cef4afc6fc68a4c45a4901970bbff307e69048b4d6edf960a6dd7bc5ba9b1cf1b4e0a1e319f68e0741a"
    const publicKey3 =
      "0x657282135ed640b0f5a280874c7e7ade110b5c3db362e0552e6b7fff2cc8459328850039b734db7629c31567d7fc5677536b7fc504e967dc11f3f2289d3d4051"

    it("get public key before it is set", async () => {
      const publicKey = await keep.getPublicKey.call()

      assert.equal(publicKey, undefined, "public key should not be set")
    })

    it("get the public key when all members submitted", async () => {
      await submitMembersPublicKeys(publicKey1)

      const publicKey = await keep.getPublicKey.call()

      assert.equal(publicKey, publicKey1, "incorrect public key")
    })

    describe("submitPublicKey", async () => {
      it("does not emit an event nor sets the key when keys were not submitted by all members", async () => {
        const res = await keep.submitPublicKey(publicKey1, {from: members[1]})
        truffleAssert.eventNotEmitted(res, "PublicKeyPublished")

        const publicKey = await keep.getPublicKey.call()
        assert.equal(publicKey, null, "incorrect public key")
      })

      it("does not emit an event nor sets the key when inconsistent keys were submitted by all members", async () => {
        const startBlock = await web3.eth.getBlockNumber()

        await keep.submitPublicKey(publicKey1, {from: members[0]})
        await keep.submitPublicKey(publicKey2, {from: members[1]})
        await keep.submitPublicKey(publicKey3, {from: members[2]})

        assert.isNull(await keep.getPublicKey(), "incorrect public key")

        assert.isEmpty(
          await keep.getPastEvents("PublicKeyPublished", {
            fromBlock: startBlock,
            toBlock: "latest",
          }),
          "unexpected events emitted"
        )
      })

      it("does not emit an event nor sets the key when just one inconsistent key was submitted", async () => {
        const startBlock = await web3.eth.getBlockNumber()

        await keep.submitPublicKey(publicKey1, {from: members[0]})
        await keep.submitPublicKey(publicKey2, {from: members[1]})
        await keep.submitPublicKey(publicKey1, {from: members[2]})

        assert.isNull(await keep.getPublicKey(), "incorrect public key")

        assert.isEmpty(
          await keep.getPastEvents("PublicKeyPublished", {
            fromBlock: startBlock,
            toBlock: "latest",
          }),
          "unexpected events emitted"
        )
      })

      it("emits event and sets a key when all submitted keys are the same", async () => {
        let res = await keep.submitPublicKey(publicKey1, {from: members[2]})
        truffleAssert.eventNotEmitted(res, "PublicKeyPublished")

        res = await keep.submitPublicKey(publicKey1, {from: members[0]})
        truffleAssert.eventNotEmitted(res, "PublicKeyPublished")

        const actualPublicKey = await keep.getPublicKey()
        assert.isNull(actualPublicKey, "incorrect public key")

        res = await keep.submitPublicKey(publicKey1, {from: members[1]})
        truffleAssert.eventEmitted(res, "PublicKeyPublished", {
          publicKey: publicKey1,
        })

        assert.equal(
          await keep.getPublicKey(),
          publicKey1,
          "incorrect public key"
        )
      })

      it("does not allow submitting public key more than once", async () => {
        await keep.submitPublicKey(publicKey0, {from: members[0]})

        await expectRevert(
          keep.submitPublicKey(publicKey1, {from: members[0]}),
          "Member already submitted a public key"
        )
      })

      it("does not emit conflict event for first all zero key ", async () => {
        // Event should not be emitted as other keys are not yet submitted.
        const res = await keep.submitPublicKey(publicKey0, {from: members[2]})
        truffleAssert.eventNotEmitted(res, "ConflictingPublicKeySubmitted")

        // One event should be emitted as just one other key is submitted.
        const startBlock = await web3.eth.getBlockNumber()
        await keep.submitPublicKey(publicKey1, {from: members[0]})
        assert.lengthOf(
          await keep.getPastEvents("ConflictingPublicKeySubmitted", {
            fromBlock: startBlock,
            toBlock: "latest",
          }),
          1,
          "unexpected events"
        )
      })

      it("emits conflict events for submitted values", async () => {
        // In this test it's important that members don't submit in the same order
        // as they are registered in the keep. We want to stress this scenario
        // and confirm that logic works correctly in such sophisticated scenario.

        // First member submits a public key, there are not conflicts.
        let startBlock = await web3.eth.getBlockNumber()
        await keep.submitPublicKey(publicKey1, {from: members[2]})
        assert.lengthOf(
          await keep.getPastEvents("ConflictingPublicKeySubmitted", {
            fromBlock: startBlock,
            toBlock: "latest",
          }),
          0,
          "unexpected events for the first submitted key"
        )
        await mineBlocks(1)

        // Second member submits another public key, there is one conflict.
        startBlock = await web3.eth.getBlockNumber()
        await keep.submitPublicKey(publicKey2, {from: members[1]})
        assert.lengthOf(
          await keep.getPastEvents("ConflictingPublicKeySubmitted", {
            fromBlock: startBlock,
            toBlock: "latest",
          }),
          1,
          "unexpected events for the second submitted key"
        )
        await mineBlocks(1)

        // Third member submits yet another public key, there are two conflicts.
        startBlock = await web3.eth.getBlockNumber()
        await keep.submitPublicKey(publicKey3, {from: members[0]})
        assert.lengthOf(
          await keep.getPastEvents("ConflictingPublicKeySubmitted", {
            fromBlock: startBlock,
            toBlock: "latest",
          }),
          2,
          "unexpected events for the third submitted key"
        )

        assert.isNull(await keep.getPublicKey(), "incorrect public key")
      })

      it("reverts when public key already set", async () => {
        await submitMembersPublicKeys(publicKey1)

        await expectRevert(
          keep.submitPublicKey(publicKey1, {from: members[0]}),
          "Member already submitted a public key"
        )
      })

      it("cannot be called by non-member", async () => {
        await expectRevert(
          keep.submitPublicKey(publicKey1),
          "Caller is not the keep member"
        )
      })

      it("cannot be called by non-member owner", async () => {
        await expectRevert(
          keep.submitPublicKey(publicKey1, {from: owner}),
          "Caller is not the keep member"
        )
      })

      it("cannot be different than 64 bytes", async () => {
        const badPublicKey =
          "0x9b9539de2a6345dc2ebd14010fe6bcd5d38db9ed75cef4afc6fc68a4c45a4901970bbff307e69048b4d6edf960a6dd7bc5ba9b1cf1b4e0a1e319f68e0741a"
        await keep.submitPublicKey(publicKey1, {from: members[1]})
        await expectRevert(
          keep.submitPublicKey(badPublicKey, {from: members[2]}),
          "Public key must be 64 bytes long"
        )
      })
    })
  })

  describe("checkBondAmount", () => {
    it("should return bond amount", async () => {
      const expectedBondsSum = await createMembersBonds(keep)

      const actual = await keep.checkBondAmount.call()

      expect(actual).to.eq.BN(expectedBondsSum, "incorrect bond amount")
    })
  })

  describe("seizeSignerBonds", () => {
    const digest =
      "0xca071ca92644f1f2c4ae1bf71b6032e5eff4f78f3aa632b27cbc5f84104a32da"
    const publicKey =
      "0xa899b9539de2a6345dc2ebd14010fe6bcd5d38db9ed75cef4afc6fc68a4c45a4901970bbff307e69048b4d6edf960a6dd7bc5ba9b1cf1b4e0a1e319f68e0741a"

    let initialBondsSum

    beforeEach(async () => {
      await submitMembersPublicKeys(publicKey)
      initialBondsSum = await createMembersBonds(keep)
    })

    it("should seize signer bond", async () => {
      const expectedBondsSum = initialBondsSum
      const ownerBalanceBefore = await web3.eth.getBalance(owner)

      expect(await keep.checkBondAmount()).to.eq.BN(
        expectedBondsSum,
        "incorrect bond amount before seizure"
      )

      const gasPrice = await web3.eth.getGasPrice()

      const txHash = await keep.seizeSignerBonds({from: owner})
      const seizedSignerBondsFee = new BN(txHash.receipt.gasUsed).mul(
        new BN(gasPrice)
      )
      const ownerBalanceDiff = new BN(await web3.eth.getBalance(owner))
        .add(seizedSignerBondsFee)
        .sub(new BN(ownerBalanceBefore))

      expect(ownerBalanceDiff).to.eq.BN(
        expectedBondsSum,
        "incorrect owner balance"
      )

      expect(await keep.checkBondAmount()).to.eq.BN(
        0,
        "should zero all the bonds"
      )
    })

    it("terminates a keep", async () => {
      await keep.seizeSignerBonds({from: owner})
      assert.isTrue(await keep.isTerminated(), "keep should be terminated")
      assert.isFalse(await keep.isActive(), "keep should no longer be active")
      assert.isFalse(await keep.isClosed(), "keep should not be closed")
    })

    it("releases locks on members token stakes", async () => {
      await keep.seizeSignerBonds({from: owner})

      for (let i = 0; i < members.length; i++) {
        expect(
          await tokenStaking.operatorLocks(members[i]),
          "incorrect token stake lock"
        ).to.eq.BN(-1)
      }
    })

    it("emits an event", async () => {
      truffleAssert.eventEmitted(
        await keep.seizeSignerBonds({from: owner}),
        "KeepTerminated"
      )
    })

    it("can be called only by owner", async () => {
      await expectRevert(
        keep.seizeSignerBonds({from: nonOwner}),
        "Caller is not the keep owner"
      )
    })

    it("succeeds when signing is in progress", async () => {
      keep.sign(digest, {from: owner})

      await keep.seizeSignerBonds({from: owner})
    })
    it("reverts when already seized", async () => {
      await keep.seizeSignerBonds({from: owner})

      await expectRevert(
        keep.seizeSignerBonds({from: owner}),
        "Keep is not active"
      )
    })

    it("reverts when already closed", async () => {
      await keep.closeKeep({from: owner})

      await expectRevert(
        keep.seizeSignerBonds({from: owner}),
        "Keep is not active"
      )
    })
  })

  describe("checkSignatureFraud", () => {
    // Private key: 0x937FFE93CFC943D1A8FC0CB8BAD44A978090A4623DA81EEFDFF5380D0A290B41
    // Public key:
    //  Curve: secp256k1
    //  X: 0x9A0544440CC47779235CCB76D669590C2CD20C7E431F97E17A1093FAF03291C4
    //  Y: 0x73E661A208A8A565CA1E384059BD2FF7FF6886DF081FF1229250099D388C83DF

    // TODO: Extract test data to a test data file and use them consistently across other tests.

    const publicKey1 =
      "0x9a0544440cc47779235ccb76d669590c2cd20c7e431f97e17a1093faf03291c473e661a208a8a565ca1e384059bd2ff7ff6886df081ff1229250099d388c83df"
    const preimage1 =
      "0xfdaf2feee2e37c24f2f8d15ad5814b49ba04b450e67b859976cbf25c13ea90d8"
    // hash256Digest1 = sha256(preimage1)
    const hash256Digest1 =
      "0x8bacaa8f02ef807f2f61ae8e00a5bfa4528148e0ae73b2bd54b71b8abe61268e"

    const signature1 = {
      R: "0xedc074a86380cc7e2e4702eaf1bec87843bc0eb7ebd490f5bdd7f02493149170",
      S: "0x3f5005a26eb6f065ea9faea543e5ddb657d13892db2656499a43dfebd6e12efc",
      V: 28,
    }

    const hash256Digest2 =
      "0x14a6483b8aca55c9df2a35baf71d9965ddfd623468d81d51229bd5eb7d1e1c1b"
    const preimage2 = "0x1111636820506f7a6e616e"

    it("reverts if public key was not set", async () => {
      await expectRevert(
        keep.checkSignatureFraud.call(
          signature1.V,
          signature1.R,
          signature1.S,
          hash256Digest1,
          preimage1
        ),
        "Public key was not set yet"
      )
    })

    it("should return true when signature is valid but was not requested", async () => {
      await submitMembersPublicKeys(publicKey1)

      await keep.sign(hash256Digest2, {from: owner})

      const res = await keep.checkSignatureFraud.call(
        signature1.V,
        signature1.R,
        signature1.S,
        hash256Digest1,
        preimage1
      )

      assert.isTrue(
        res,
        "Signature is fraudulent because is valid but was not requested."
      )
    })

    it("should return an error when preimage does not match digest", async () => {
      await submitMembersPublicKeys(publicKey1)

      await keep.sign(hash256Digest2, {from: owner})

      await expectRevert(
        keep.checkSignatureFraud.call(
          signature1.V,
          signature1.R,
          signature1.S,
          hash256Digest1,
          preimage2
        ),
        "Signed digest does not match sha256 hash of the preimage"
      )
    })

    it("should return false when signature is invalid and was requested", async () => {
      await submitMembersPublicKeys(publicKey1)

      const badSignatureR =
        "0x1112c3623b6a16e87b4d3a56cd67c666c9897751e24a51518136185403b1cba2"

      assert.isFalse(
        await keep.checkSignatureFraud.call(
          signature1.V,
          badSignatureR,
          signature1.S,
          hash256Digest1,
          preimage1
        ),
        "signature is not fraudulent"
      )
    })

    it("should return false when signature is invalid and was not requested", async () => {
      await submitMembersPublicKeys(publicKey1)

      await keep.sign(hash256Digest2, {from: owner})
      const badSignatureR =
        "0x1112c3623b6a16e87b4d3a56cd67c666c9897751e24a51518136185403b1cba2"

      assert.isFalse(
        await keep.checkSignatureFraud.call(
          signature1.V,
          badSignatureR,
          signature1.S,
          hash256Digest1,
          preimage1
        ),
        "signature is not fraudulent"
      )
    })

    it("should return false when signature is valid and was requested", async () => {
      await submitMembersPublicKeys(publicKey1)

      await keep.sign(hash256Digest1, {from: owner})

      assert.isFalse(
        await keep.checkSignatureFraud.call(
          signature1.V,
          signature1.R,
          signature1.S,
          hash256Digest1,
          preimage1
        ),
        "signature is not fraudulent"
      )
    })

    it("should return false when signature is valid, was requested and was submitted", async () => {
      await submitMembersPublicKeys(publicKey1)

      await keep.sign(hash256Digest1, {from: owner})
      await keep.submitSignature(
        signature1.R,
        signature1.S,
        signature1.V - 27,
        {
          from: members[0],
        }
      )

      assert.isFalse(
        await keep.checkSignatureFraud.call(
          signature1.V,
          signature1.R,
          signature1.S,
          hash256Digest1,
          preimage1
        ),
        "signature is not fraudulent"
      )
    })
  })

  describe("submitSignatureFraud", () => {
    // Private key: 0x937FFE93CFC943D1A8FC0CB8BAD44A978090A4623DA81EEFDFF5380D0A290B41
    // Public key:
    //  Curve: secp256k1
    //  X: 0x9A0544440CC47779235CCB76D669590C2CD20C7E431F97E17A1093FAF03291C4
    //  Y: 0x73E661A208A8A565CA1E384059BD2FF7FF6886DF081FF1229250099D388C83DF

    // TODO: Extract test data to a test data file and use them consistently across other tests.

    const publicKey1 =
      "0x9a0544440cc47779235ccb76d669590c2cd20c7e431f97e17a1093faf03291c473e661a208a8a565ca1e384059bd2ff7ff6886df081ff1229250099d388c83df"
    const preimage1 =
      "0xfdaf2feee2e37c24f2f8d15ad5814b49ba04b450e67b859976cbf25c13ea90d8"
    // hash256Digest1 = sha256(preimage1)
    const hash256Digest1 =
      "0x8bacaa8f02ef807f2f61ae8e00a5bfa4528148e0ae73b2bd54b71b8abe61268e"

    const signature1 = {
      R: "0xedc074a86380cc7e2e4702eaf1bec87843bc0eb7ebd490f5bdd7f02493149170",
      S: "0x3f5005a26eb6f065ea9faea543e5ddb657d13892db2656499a43dfebd6e12efc",
      V: 28,
    }

    it("should return true and slash members when the signature is fraudulent", async () => {
      await submitMembersPublicKeys(publicKey1)

      const res = await keep.submitSignatureFraud.call(
        signature1.V,
        signature1.R,
        signature1.S,
        hash256Digest1,
        preimage1
      )

      await keep.submitSignatureFraud(
        signature1.V,
        signature1.R,
        signature1.S,
        hash256Digest1,
        preimage1
      )

      assert.isTrue(res, "incorrect returned result")

      for (let i = 0; i < members.length; i++) {
        const actualStake = await tokenStaking.eligibleStake(
          members[i],
          constants.ZERO_ADDRESS
        )
        expect(actualStake).to.eq.BN(0, `incorrect stake for member ${i}`)
      }
    })

    it("should prevent from slashing members multiple times for the same fradulent preimage", async () => {
      await submitMembersPublicKeys(publicKey1)

      const minimumStake = await factoryStub.minimumStake.call()
      const memberStake = web3.utils.toBN("100000000000000000000000")
      // setting a value other then the min stake for testing purposes
      await keep.setMemberStake(memberStake)

      assert.isFalse(
        await keep.isFradulentPreimageSet(preimage1),
        "fradulent preimage should not have been set"
      )

      await keep.submitSignatureFraud(
        signature1.V,
        signature1.R,
        signature1.S,
        hash256Digest1,
        preimage1
      )

      assert.isTrue(
        await keep.isFradulentPreimageSet(preimage1),
        "fradulent preimage should have been set"
      )

      await keep.submitSignatureFraud(
        signature1.V,
        signature1.R,
        signature1.S,
        hash256Digest1,
        preimage1
      )

      for (let i = 0; i < members.length; i++) {
        const actualStake = await tokenStaking.eligibleStake(
          members[i],
          constants.ZERO_ADDRESS
        )
        expect(actualStake).to.eq.BN(
          minimumStake.sub(memberStake),
          `incorrect stake for member ${i}`
        )
      }
    })

    it("should revert when the signature is not fraudulent", async () => {
      await submitMembersPublicKeys(publicKey1)

      await keep.sign(hash256Digest1, {from: owner})

      await expectRevert(
        keep.submitSignatureFraud(
          signature1.V,
          signature1.R,
          signature1.S,
          hash256Digest1,
          preimage1
        ),
        "Signature is not fraudulent"
      )

      for (let i = 0; i < members.length; i++) {
        const actualStake = await tokenStaking.eligibleStake(
          members[i],
          constants.ZERO_ADDRESS
        )
        expect(actualStake).to.eq.BN(
          memberStake,
          `incorrect stake for member ${i}`
        )
      }
    })

    it("reverts if called for closed keep", async () => {
      await keep.publicMarkAsClosed()

      await expectRevert(
        keep.submitSignatureFraud(
          signature1.V,
          signature1.R,
          signature1.S,
          hash256Digest1,
          preimage1
        ),
        "Keep is not active"
      )
    })

    it("reverts if called for terminated keep", async () => {
      await keep.publicMarkAsTerminated()

      await expectRevert(
        keep.submitSignatureFraud(
          signature1.V,
          signature1.R,
          signature1.S,
          hash256Digest1,
          preimage1
        ),
        "Keep is not active"
      )
    })

    it("does not revert if slashing failed", async () => {
      await submitMembersPublicKeys(publicKey1)

      await tokenStaking.setSlashingShouldFail(true)

      const res = await keep.submitSignatureFraud.call(
        signature1.V,
        signature1.R,
        signature1.S,
        hash256Digest1,
        preimage1
      )

      const tx = await keep.submitSignatureFraud(
        signature1.V,
        signature1.R,
        signature1.S,
        hash256Digest1,
        preimage1
      )

      assert.isTrue(res, "incorrect returned result")
      truffleAssert.eventEmitted(tx, "SlashingFailed")
    })
  })

  describe("submitSignature", () => {
    const digest =
      "0x54a6483b8aca55c9df2a35baf71d9965ddfd623468d81d51229bd5eb7d1e1c1b"
    const publicKey =
      "0x657282135ed640b0f5a280874c7e7ade110b5c3db362e0552e6b7fff2cc8459328850039b734db7629c31567d7fc5677536b7fc504e967dc11f3f2289d3d4051"
    const signatureR =
      "0x9b32c3623b6a16e87b4d3a56cd67c666c9897751e24a51518136185403b1cba2"
    const signatureS =
      "0x6f7c776efde1e382f2ecc99ec0db13534a70ee86bd91d7b3a4059bccbed5d70c"
    const signatureRecoveryID = 1

    // This malleable signature details corresponds to the signature above but
    // it's calculated that `S` is in the higher half of curve's order. We use
    // this to check malleability.
    // `malleableS = secp256k1.N - signatureS`
    // To read more see [EIP-2](https://github.com/ethereum/EIPs/blob/master/EIPS/eip-2.md).
    const malleableS =
      "0x90838891021e1c7d0d1336613f24ecab703dee5ff1b6c8881bccc2c011606a35"
    const malleableRecoveryID = 0

    beforeEach(async () => {
      await submitMembersPublicKeys(publicKey)
    })

    it("emits an event", async () => {
      await keep.sign(digest, {from: owner})

      const res = await keep.submitSignature(
        signatureR,
        signatureS,
        signatureRecoveryID,
        {from: members[0]}
      )

      truffleAssert.eventEmitted(res, "SignatureSubmitted", (ev) => {
        return (
          ev.digest == digest &&
          ev.r == signatureR &&
          ev.s == signatureS &&
          ev.recoveryID == signatureRecoveryID
        )
      })
    })

    it("clears signing lock after submission", async () => {
      await keep.sign(digest, {from: owner})

      await keep.submitSignature(signatureR, signatureS, signatureRecoveryID, {
        from: members[0],
      })

      await keep.sign(digest, {from: owner})
    })

    it("cannot be submitted if signing was not requested", async () => {
      await expectRevert(
        keep.submitSignature(signatureR, signatureS, signatureRecoveryID, {
          from: members[0],
        }),
        "Not awaiting a signature"
      )
    })

    describe("validates signature", async () => {
      beforeEach(async () => {
        await keep.sign(digest, {from: owner})
      })

      it("rejects recovery ID out of allowed range", async () => {
        await expectRevert(
          keep.submitSignature(signatureR, signatureS, 4, {from: members[0]}),
          "Recovery ID must be one of {0, 1, 2, 3}"
        )
      })

      it("rejects invalid signature", async () => {
        await expectRevert(
          keep.submitSignature(signatureR, signatureS, 0, {from: members[0]}),
          "Invalid signature"
        )
      })

      it("rejects malleable signature", async () => {
        try {
          await keep.submitSignature(
            signatureR,
            malleableS,
            malleableRecoveryID,
            {from: members[0]}
          )
          assert(false, "Test call did not error as expected")
        } catch (e) {
          assert.include(
            e.message,
            "Malleable signature - s should be in the low half of secp256k1 curve's order"
          )
        }
      })
    })

    it("cannot be called by non-member", async () => {
      await keep.sign(digest, {from: owner})

      await expectRevert(
        keep.submitSignature(signatureR, signatureS, signatureRecoveryID),
        "Caller is not the keep member"
      )
    })

    it("cannot be called by non-member owner", async () => {
      await keep.sign(digest, {from: owner})

      await expectRevert(
        keep.submitSignature(signatureR, signatureS, signatureRecoveryID, {
          from: owner,
        }),
        "Caller is not the keep member"
      )
    })
  })

  describe("closeKeep", () => {
    const digest =
      "0xca071ca92644f1f2c4ae1bf71b6032e5eff4f78f3aa632b27cbc5f84104a32da"
    const publicKey =
      "0xa899b9539de2a6345dc2ebd14010fe6bcd5d38db9ed75cef4afc6fc68a4c45a4901970bbff307e69048b4d6edf960a6dd7bc5ba9b1cf1b4e0a1e319f68e0741a"

    const bondValue0 = new BN(10)
    const bondValue1 = new BN(20)
    const bondValue2 = new BN(20)

    beforeEach(async () => {
      await createMembersBonds(keep, bondValue0, bondValue1, bondValue2)
      await submitMembersPublicKeys(publicKey)
    })

    it("emits an event", async () => {
      truffleAssert.eventEmitted(
        await keep.closeKeep({from: owner}),
        "KeepClosed"
      )
    })

    it("marks keep as closed", async () => {
      await keep.closeKeep({from: owner})
      assert.isTrue(await keep.isClosed(), "keep should be closed")
      assert.isFalse(await keep.isActive(), "keep should no longer be active")
      assert.isFalse(await keep.isTerminated(), "keep should not be terminated")
    })

    it("frees members bonds", async () => {
      await keep.closeKeep({from: owner})

      expect(await keep.checkBondAmount()).to.eq.BN(
        0,
        "incorrect bond amount for keep"
      )

      expect(
        await keepBonding.availableUnbondedValue(
          members[0],
          bondCreator,
          signingPool
        )
      ).to.eq.BN(bondValue0, "incorrect unbonded amount for member 0")

      expect(
        await keepBonding.availableUnbondedValue(
          members[1],
          bondCreator,
          signingPool
        )
      ).to.eq.BN(bondValue1, "incorrect unbonded amount for member 1")

      expect(
        await keepBonding.availableUnbondedValue(
          members[2],
          bondCreator,
          signingPool
        )
      ).to.eq.BN(bondValue2, "incorrect unbonded amount for member 2")
    })

    it("releases locks on members token stakes", async () => {
      await keep.closeKeep({from: owner})

      for (let i = 0; i < members.length; i++) {
        expect(
          await tokenStaking.operatorLocks(members[i]),
          "incorrect token stake lock"
        ).to.eq.BN(-1)
      }
    })

    it("succeeds when signing is in progress", async () => {
      keep.sign(digest, {from: owner})

      await keep.closeKeep({from: owner})
    })

    it("cannot be called by non-owner", async () => {
      await expectRevert(keep.closeKeep(), "Caller is not the keep owner")
    })

    it("reverts when already closed", async () => {
      await keep.closeKeep({from: owner})

      await expectRevert(keep.closeKeep({from: owner}), "Keep is not active")
    })

    it("reverts when already seized", async () => {
      await keep.seizeSignerBonds({from: owner})

      await expectRevert(keep.closeKeep({from: owner}), "Keep is not active")
    })
  })

  describe("returnPartialSignerBonds", async () => {
    const singleReturnedBondValue = new BN(2000)
    const allReturnedBondsValue = singleReturnedBondValue.mul(
      new BN(members.length)
    )

    const member1Unbonded = new BN(100)
    const member2Unbounded = new BN(200)
    const member3Unbounded = new BN(700)

    beforeEach(async () => {
      await authorizeBondCreator()
      await depositForBonding(
        member1Unbonded,
        member2Unbounded,
        member3Unbounded
      )
    })

    it("correctly distributes ETH", async () => {
      await keep.returnPartialSignerBonds({value: allReturnedBondsValue})

      const member1UnbondedAfter = await keepBonding.availableUnbondedValue(
        members[0],
        bondCreator,
        signingPool
      )
      const member2UnbondedAfter = await keepBonding.availableUnbondedValue(
        members[1],
        bondCreator,
        signingPool
      )
      const member3UnbondedAfter = await keepBonding.availableUnbondedValue(
        members[2],
        bondCreator,
        signingPool
      )

      expect(
        member1UnbondedAfter,
        "incorrect unbounded balance for member 1"
      ).to.eq.BN(2100) // 2000 + 100
      expect(
        member2UnbondedAfter,
        "incorrect unbounded balance for member 2"
      ).to.eq.BN(2200) // 2000 + 200
      expect(
        member3UnbondedAfter,
        "incorrect unbounded balance for member 3"
      ).to.eq.BN(2700) // 2000 + 700
    })

    it("correctly handles remainder", async () => {
      const remainder = new BN(2)

      await keep.returnPartialSignerBonds({
        value: allReturnedBondsValue.add(remainder),
      })

      const member1UnbondedAfter = await keepBonding.availableUnbondedValue(
        members[0],
        bondCreator,
        signingPool
      )
      const member2UnbondedAfter = await keepBonding.availableUnbondedValue(
        members[1],
        bondCreator,
        signingPool
      )
      const member3UnbondedAfter = await keepBonding.availableUnbondedValue(
        members[2],
        bondCreator,
        signingPool
      )

      expect(
        member1UnbondedAfter,
        "incorrect unbounded balance for member 1"
      ).to.eq.BN(2100) // 2000 + 100
      expect(
        member2UnbondedAfter,
        "incorrect unbounded balance for member 2"
      ).to.eq.BN(2200) // 2000 + 200
      expect(
        member3UnbondedAfter,
        "incorrect unbounded balance for member 3"
      ).to.eq.BN(2702) // 2000 + 700 + 2
    })

    it("reverts with zero value", async () => {
      await expectRevert(
        keep.returnPartialSignerBonds({value: 0}),
        "Partial signer bond must be non-zero"
      )
    })

    it("reverts with zero value per member", async () => {
      await expectRevert(
        keep.returnPartialSignerBonds({value: members.length - 1}),
        "Partial signer bond must be non-zero"
      )
    })
  })

  describe("distributeETHReward", async () => {
    const singleValue = new BN(1000)
    const ethValue = singleValue.mul(new BN(members.length))

    it("emits event", async () => {
      const startBlock = await web3.eth.getBlockNumber()

      const res = await keep.distributeETHReward({value: ethValue})
      truffleAssert.eventEmitted(res, "ETHRewardDistributed", (event) => {
        return web3.utils.toBN(event.amount).eq(ethValue)
      })

      assert.lengthOf(
        await keep.getPastEvents("ETHRewardDistributed", {
          fromBlock: startBlock,
          toBlock: "latest",
        }),
        1,
        "unexpected events emitted"
      )
    })

    it("correctly distributes ETH", async () => {
      const initialBalances = await getETHBalancesFromList(members)

      await keep.distributeETHReward({value: ethValue})

      const newBalances = await getETHBalancesFromList(members)

      assert.deepEqual(newBalances, initialBalances)

      expect(
        await web3.eth.getBalance(keep.address),
        "incorrect keep balance"
      ).to.eq.BN(ethValue)

      expect(
        await keep.getMemberETHBalance(members[0]),
        "incorrect member 0 balance"
      ).to.eq.BN(singleValue)

      expect(
        await keep.getMemberETHBalance(members[1]),
        "incorrect member 1 balance"
      ).to.eq.BN(singleValue)

      expect(
        await keep.getMemberETHBalance(members[2]),
        "incorrect member 2 balance"
      ).to.eq.BN(singleValue)
    })

    it("correctly handles unused remainder", async () => {
      const expectedRemainder = new BN(members.length - 1)
      const valueWithRemainder = ethValue.add(expectedRemainder)

      await keep.distributeETHReward({value: valueWithRemainder})

      expect(
        await web3.eth.getBalance(keep.address),
        "incorrect keep balance"
      ).to.eq.BN(valueWithRemainder)

      expect(
        await keep.getMemberETHBalance(members[0]),
        "incorrect member 0 balance"
      ).to.eq.BN(singleValue)

      expect(
        await keep.getMemberETHBalance(members[1]),
        "incorrect member 1 balance"
      ).to.eq.BN(singleValue)

      expect(
        await keep.getMemberETHBalance(members[2]),
        "incorrect member 2 balance"
      ).to.eq.BN(singleValue.add(expectedRemainder))
    })

    it("reverts with zero value", async () => {
      await expectRevert(
        keep.distributeETHReward(),
        "Dividend value must be non-zero"
      )
    })

    it("reverts with zero dividend", async () => {
      const msgValue = members.length - 1
      await expectRevert(
        keep.distributeETHReward({value: msgValue}),
        "Dividend value must be non-zero"
      )
    })
  })

  describe("withdraw", async () => {
    const singleValue = new BN(1000)
    const ethValue = singleValue.mul(new BN(members.length))

    beforeEach(async () => {
      await keep.distributeETHReward({value: ethValue})
    })

    it("correctly transfers value", async () => {
      const initialMemberBalance = new BN(
        await web3.eth.getBalance(beneficiary)
      )

      await tokenStaking.setBeneficiary(members[0], beneficiary)

      await keep.withdraw(members[0])

      expect(
        await web3.eth.getBalance(keep.address),
        "incorrect keep balance"
      ).to.eq.BN(ethValue.sub(singleValue))

      expect(
        await keep.getMemberETHBalance(members[0]),
        "incorrect member balance"
      ).to.eq.BN(0)

      expect(
        await web3.eth.getBalance(beneficiary),
        "incorrect member account balance"
      ).to.eq.BN(initialMemberBalance.add(singleValue))
    })

    it("sends ETH to beneficiary", async () => {
      const valueWithRemainder = ethValue.add(new BN(1))

      const member1 = members[0]
      const member2 = members[1]

      const testMembers = [member1, member2]

      const accountsInTest = [member1, member2, beneficiary]
      const expectedBalances = [
        new BN(await web3.eth.getBalance(member1)),
        new BN(await web3.eth.getBalance(member2)),
        new BN(await web3.eth.getBalance(beneficiary)).add(valueWithRemainder),
      ]

      const keep = await newKeep(
        owner,
        testMembers,
        honestThreshold,
        memberStake,
        stakeLockDuration,
        tokenStaking.address,
        keepBonding.address,
        factoryStub.address
      )

      await tokenStaking.setBeneficiary(member1, beneficiary)
      await tokenStaking.setBeneficiary(member2, beneficiary)

      await keep.distributeETHReward({value: valueWithRemainder})

      await keep.withdraw(member1)
      expect(
        await keep.getMemberETHBalance(member1),
        "incorrect member 1 balance"
      ).to.eq.BN(0)

      await keep.withdraw(member2)
      expect(
        await keep.getMemberETHBalance(member2),
        "incorrect member 2 balance"
      ).to.eq.BN(0)

      // Check balances of all keep members' and beneficiary.
      const newBalances = await getETHBalancesFromList(accountsInTest)
      assert.deepEqual(newBalances, expectedBalances)
    })

    it("reverts in case of zero balance", async () => {
      const member = members[0]

      const keep = await newKeep(
        owner,
        [member],
        honestThreshold,
        memberStake,
        stakeLockDuration,
        tokenStaking.address,
        keepBonding.address,
        factoryStub.address
      )

      await expectRevert(keep.withdraw(member), "No funds to withdraw")
    })

    it("reverts in case of transfer failure", async () => {
      const etherReceiver = await TestEtherReceiver.new()
      await etherReceiver.setShouldFail(true)

      const member = members[0]
      await tokenStaking.setBeneficiary(member, etherReceiver.address) // a receiver which we expect to reject the transfer

      const keep = await newKeep(
        owner,
        [member],
        honestThreshold,
        memberStake,
        stakeLockDuration,
        tokenStaking.address,
        keepBonding.address,
        factoryStub.address
      )

      await keep.distributeETHReward({value: ethValue})

      await expectRevert(keep.withdraw(member), "Transfer failed")

      // Check balances of keep members's beneficiary account.
      expect(
        await web3.eth.getBalance(etherReceiver.address),
        "incorrect member's account balance"
      ).to.eq.BN(0)

      // Check that value which failed transfer remained in the keep contract.
      expect(
        await web3.eth.getBalance(keep.address),
        "incorrect keep's account balance"
      ).to.eq.BN(ethValue)
    })
  })

  describe("distributeERC20Reward", async () => {
    const erc20Value = new BN(2000).mul(new BN(members.length))
    let token

    beforeEach(async () => {
      token = await TestToken.new()

      for (let i = 0; i < members.length; i++) {
        await tokenStaking.setBeneficiary(members[i], members[i])
      }
    })

    it("correctly distributes ERC20", async () => {
      await initializeTokens(token, keep, accounts[0], erc20Value)

      const expectedBalances = addToBalances(
        await getERC20BalancesFromList(members, token),
        erc20Value / members.length
      )

      await keep.distributeERC20Reward(token.address, erc20Value)

      const newBalances = await getERC20BalancesFromList(members, token)

      assert.equal(newBalances.toString(), expectedBalances.toString())
    })

    it("emits an event", async () => {
      await initializeTokens(token, keep, accounts[0], erc20Value)

      const startBlock = await web3.eth.getBlockNumber()

      const res = await keep.distributeERC20Reward(token.address, erc20Value)
      truffleAssert.eventEmitted(res, "ERC20RewardDistributed", (event) => {
        return (
          token.address == event.token &&
          web3.utils.toBN(event.amount).eq(erc20Value)
        )
      })

      assert.lengthOf(
        await keep.getPastEvents("ERC20RewardDistributed", {
          fromBlock: startBlock,
          toBlock: "latest",
        }),
        1,
        "unexpected events emitted"
      )
    })

    it("correctly handles remainder", async () => {
      const expectedRemainder = new BN(members.length - 1)
      const valueWithRemainder = erc20Value.add(expectedRemainder)

      await initializeTokens(token, keep, accounts[0], valueWithRemainder)

      const expectedBalances = addToBalances(
        await getERC20BalancesFromList(members, token),
        erc20Value / members.length
      )

      const lastMemberIndex = members.length - 1
      expectedBalances[lastMemberIndex] = expectedBalances[lastMemberIndex].add(
        expectedRemainder
      )

      await keep.distributeERC20Reward(token.address, valueWithRemainder)

      const newBalances = await getERC20BalancesFromList(members, token)

      assert.equal(newBalances.toString(), expectedBalances.toString())

      expect(await token.balanceOf(keep.address)).to.eq.BN(
        0,
        "incorrect keep balance"
      )
    })

    it("fails with insufficient approval", async () => {
      await expectRevert(
        keep.distributeERC20Reward(token.address, erc20Value),
        "SafeERC20: low-level call failed"
      )
    })

    it("fails with zero value", async () => {
      await expectRevert(
        keep.distributeERC20Reward(token.address, 0),
        "Dividend value must be non-zero"
      )
    })

    it("reverts with zero dividend", async () => {
      const value = members.length - 1

      await initializeTokens(token, keep, accounts[0], value)

      await expectRevert(
        keep.distributeERC20Reward(token.address, value),
        "Dividend value must be non-zero"
      )
    })

    it("sends ERC20 to beneficiary", async () => {
      const valueWithRemainder = erc20Value.add(new BN(1))

      const member1 = accounts[2]
      const member2 = accounts[3]

      const testMembers = [member1, member2]

      const accountsInTest = [member1, member2, beneficiary]
      const expectedBalances = [
        new BN(await token.balanceOf(member1)),
        new BN(await token.balanceOf(member2)),
        new BN(await token.balanceOf(beneficiary)).add(valueWithRemainder),
      ]

      keep = await newKeep(
        owner,
        testMembers,
        honestThreshold,
        memberStake,
        stakeLockDuration,
        tokenStaking.address,
        keepBonding.address,
        factoryStub.address
      )

      await initializeTokens(token, keep, accounts[0], valueWithRemainder)

      await tokenStaking.setBeneficiary(member1, beneficiary)
      await tokenStaking.setBeneficiary(member2, beneficiary)

      await keep.distributeERC20Reward(token.address, valueWithRemainder)

      // Check balances of all keep members' and beneficiary.
      const newBalances = await getERC20BalancesFromList(accountsInTest, token)
      assert.equal(newBalances.toString(), expectedBalances.toString())
    })

    async function initializeTokens(token, keep, account, amount) {
      await token.mint(account, amount)
      await token.approve(keep.address, amount)
    }
  })

  async function submitMembersPublicKeys(publicKey) {
    await keep.submitPublicKey(publicKey, {from: members[0]})
    await keep.submitPublicKey(publicKey, {from: members[1]})
    await keep.submitPublicKey(publicKey, {from: members[2]})
  }

  async function stakeOperators(members, stakeBalance) {
    for (let i = 0; i < members.length; i++) {
      await tokenStaking.setBalance(members[i], stakeBalance)
    }
  }

  async function authorizeBondCreator() {
    await tokenStaking.authorizeOperatorContract(members[0], bondCreator)
    await tokenStaking.authorizeOperatorContract(members[1], bondCreator)
    await tokenStaking.authorizeOperatorContract(members[2], bondCreator)
  }

  async function depositForBonding(member1Value, member2Value, member3Value) {
    await tokenStaking.setBeneficiary(members[0], beneficiary)
    await tokenStaking.setBeneficiary(members[1], beneficiary)
    await tokenStaking.setBeneficiary(members[2], beneficiary)

    await keepBonding.deposit(members[0], {value: member1Value})
    await keepBonding.deposit(members[1], {value: member2Value})
    await keepBonding.deposit(members[2], {value: member3Value})
  }

  async function createMembersBonds(keep, bond1, bond2, bond3) {
    await authorizeBondCreator()

    const bondValue1 = bond1 || new BN(100)
    const bondValue2 = bond2 || new BN(200)
    const bondValue3 = bond3 || new BN(300)

    const referenceID = web3.utils.toBN(web3.utils.padLeft(keep.address, 32))

    await depositForBonding(bondValue1, bondValue2, bondValue3)

    await keepBonding.createBond(
      members[0],
      keep.address,
      referenceID,
      bondValue1,
      signingPool
    )
    await keepBonding.createBond(
      members[1],
      keep.address,
      referenceID,
      bondValue2,
      signingPool
    )
    await keepBonding.createBond(
      members[2],
      keep.address,
      referenceID,
      bondValue3,
      signingPool
    )

    return bondValue1.add(bondValue2).add(bondValue3)
  }
})<|MERGE_RESOLUTION|>--- conflicted
+++ resolved
@@ -6,7 +6,6 @@
 
 import {mineBlocks} from "./helpers/mineBlocks"
 import {createSnapshot, restoreSnapshot} from "./helpers/snapshot"
-import {duration, increaseTime} from "./helpers/increaseTime"
 
 const {expectRevert, constants, time} = require("@openzeppelin/test-helpers")
 
@@ -138,12 +137,6 @@
 
   describe("initialize", async () => {
     it("succeeds", async () => {
-<<<<<<< HEAD
-      const expectedKeyGenerationTimeout = new BN(9000) // 9000 = 150*60 = 2.5h in seconds
-=======
-      const expectedSigningTimeout = new BN(5400) // 5400 = 90 * 60 = 1.5h in seconds
->>>>>>> aa1f2b6e
-
       keep = await BondedECDSAKeepStub.new()
       await keep.initialize(
         owner,
@@ -155,17 +148,6 @@
         keepBonding.address,
         factoryStub.address
       )
-
-<<<<<<< HEAD
-      expect(
-        await keep.keyGenerationTimeout(),
-        "incorrect key generation timeout"
-      ).to.eq.BN(expectedKeyGenerationTimeout)
-=======
-      expect(await keep.signingTimeout(), "incorrect signing timeout").to.eq.BN(
-        expectedSigningTimeout
-      )
->>>>>>> aa1f2b6e
     })
 
     it("claims token staking delegated authority", async () => {
