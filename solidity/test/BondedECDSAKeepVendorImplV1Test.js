--- conflicted
+++ resolved
@@ -1,4 +1,5 @@
-<<<<<<< HEAD
+import { createSnapshot, restoreSnapshot } from "./helpers/snapshot";
+
 const {
     BN,
     constants,
@@ -25,15 +26,73 @@
 
     let registry, keepVendor;
 
-    beforeEach(async () => {
+    before(async () => {
         registry = await Registry.new();
-
-        await newVendor();
-
-        await keepVendor.initialize(registry.address, address0);
+    });
+
+    describe("initialize", async () => {
+        const implOwner = accounts[1];
+        const proxyOwner = accounts[2];
+
+        before(async () => {
+            const bondedECDSAKeepVendorImplV1Stub = await BondedECDSAKeepVendorImplV1Stub.new(
+                { from: implOwner }
+            );
+            const bondedECDSAKeepVendorProxy = await BondedECDSAKeepVendor.new(
+                bondedECDSAKeepVendorImplV1Stub.address,
+                { from: proxyOwner }
+            );
+            keepVendor = await BondedECDSAKeepVendorImplV1Stub.at(
+                bondedECDSAKeepVendorProxy.address
+            );
+        });
+
+        beforeEach(async () => {
+            await createSnapshot();
+        });
+
+        afterEach(async () => {
+            await restoreSnapshot();
+        });
+
+        it("marks contract as initialized", async () => {
+            await keepVendor.initialize(address0, address0, { from: proxyOwner });
+
+            assert.isTrue(await keepVendor.initialized());
+        });
+
+        it("can be called only once", async () => {
+            await keepVendor.initialize(address0, address0, { from: proxyOwner });
+
+            await expectRevert(
+                keepVendor.initialize(address0, address0, { from: proxyOwner }),
+                "Contract is already initialized."
+            );
+        });
+
+        it("cannot be called by non-owner", async () => {
+            await expectRevert(
+                keepVendor.initialize(address0, address0, { from: implOwner }),
+                "Ownable: caller is not the owner."
+            );
+        });
     });
 
     describe("registerFactory", async () => {
+        before(async () => {
+            keepVendor = await newVendor();
+
+            await keepVendor.initialize(registry.address, address0);
+        });
+
+        beforeEach(async () => {
+            await createSnapshot();
+        });
+
+        afterEach(async () => {
+            await restoreSnapshot();
+        });
+
         it("sets timestamp", async () => {
             await keepVendor.registerFactory(address1);
 
@@ -81,7 +140,7 @@
         });
 
         it("does not register factory that is already registered", async () => {
-            await newVendor();
+            const keepVendor = await newVendor();
 
             await keepVendor.initialize(registry.address, address1);
 
@@ -113,6 +172,20 @@
     });
 
     describe("completeFactoryRegistration", async () => {
+        before(async () => {
+            keepVendor = await newVendor();
+
+            await keepVendor.initialize(registry.address, address0);
+        });
+
+        beforeEach(async () => {
+            await createSnapshot();
+        });
+
+        afterEach(async () => {
+            await restoreSnapshot();
+        });
+
         it("reverts when upgrade not initiated", async () => {
             await expectRevert(
                 keepVendor.completeFactoryRegistration(),
@@ -179,7 +252,7 @@
         const bondedECDSAKeepVendorProxy = await BondedECDSAKeepVendor.new(
             bondedECDSAKeepVendorImplV1Stub.address
         );
-        keepVendor = await BondedECDSAKeepVendorImplV1Stub.at(
+        const keepVendor = await BondedECDSAKeepVendorImplV1Stub.at(
             bondedECDSAKeepVendorProxy.address
         );
 
@@ -188,150 +261,7 @@
         await registry.approveOperatorContract(address0);
         await registry.approveOperatorContract(address1);
         await registry.approveOperatorContract(address2);
+
+        return keepVendor;
     }
-});
-=======
-import { createSnapshot, restoreSnapshot } from './helpers/snapshot'
-
-const Registry = artifacts.require('Registry')
-const BondedECDSAKeepVendor = artifacts.require('BondedECDSAKeepVendor')
-const BondedECDSAKeepVendorImplV1 = artifacts.require(
-  'BondedECDSAKeepVendorImplV1'
-)
-const { expectRevert } = require('openzeppelin-test-helpers')
-
-contract('BondedECDSAKeepVendorImplV1', async accounts => {
-  const address0 = '0x0000000000000000000000000000000000000000'
-  const address1 = '0xF2D3Af2495E286C7820643B963FB9D34418c871d'
-  const address2 = '0x4566716c07617c5854fe7dA9aE5a1219B19CCd27'
-  const address3 = '0x65ea55c1f10491038425725dc00dffeab2a1e28a'
-
-  let registry, keepVendor
-
-  before(async () => {
-    registry = await Registry.new()
-  })
-
-  describe('initialize', async () => {
-    const implOwner = accounts[1]
-    const proxyOwner = accounts[2]
-
-    before(async () => {
-      const bondedECDSAKeepVendorImplV1 = await BondedECDSAKeepVendorImplV1.new(
-        { from: implOwner }
-      )
-      const bondedECDSAKeepVendorProxy = await BondedECDSAKeepVendor.new(
-        bondedECDSAKeepVendorImplV1.address,
-        { from: proxyOwner }
-      )
-      keepVendor = await BondedECDSAKeepVendorImplV1.at(
-        bondedECDSAKeepVendorProxy.address
-      )
-    })
-
-    beforeEach(async () => {
-      await createSnapshot()
-    })
-
-    afterEach(async () => {
-      await restoreSnapshot()
-    })
-
-    it('marks contract as initialized', async () => {
-      await keepVendor.initialize(address0, { from: proxyOwner })
-
-      assert.isTrue(await keepVendor.initialized())
-    })
-
-    it('can be called only once', async () => {
-      await keepVendor.initialize(address0, { from: proxyOwner })
-
-      await expectRevert(
-        keepVendor.initialize(address0, { from: proxyOwner }),
-        'Contract is already initialized.'
-      )
-    })
-
-    it('cannot be called by non-owner', async () => {
-      await expectRevert(
-        keepVendor.initialize(address0, { from: implOwner }),
-        'Ownable: caller is not the owner.'
-      )
-    })
-  })
-
-  describe('registerFactory', async () => {
-    before(async () => {
-      const bondedECDSAKeepVendorImplV1 = await BondedECDSAKeepVendorImplV1.new()
-      const bondedECDSAKeepVendorProxy = await BondedECDSAKeepVendor.new(
-        bondedECDSAKeepVendorImplV1.address
-      )
-      keepVendor = await BondedECDSAKeepVendorImplV1.at(
-        bondedECDSAKeepVendorProxy.address
-      )
-
-      await keepVendor.initialize(registry.address)
-      await registry.setOperatorContractUpgrader(
-        keepVendor.address,
-        accounts[0]
-      )
-      await registry.approveOperatorContract(address0)
-      await registry.approveOperatorContract(address1)
-      await registry.approveOperatorContract(address2)
-    })
-
-    beforeEach(async () => {
-      await createSnapshot()
-    })
-
-    afterEach(async () => {
-      await restoreSnapshot()
-    })
-
-    it('registers one factory address', async () => {
-      let expectedResult = address1
-
-      await keepVendor.registerFactory(address1)
-
-      await assertFactory(expectedResult)
-    })
-
-    it('does not register factory with zero address', async () => {
-      await expectRevert(
-        keepVendor.registerFactory(address0),
-        'Incorrect factory address'
-      )
-    })
-
-    it('does not register factory not approved in registry', async () => {
-      await expectRevert(
-        keepVendor.registerFactory(address3),
-        'Factory contract is not approved'
-      )
-    })
-
-    it('replaces previous factory address', async () => {
-      await keepVendor.registerFactory(address1)
-      await keepVendor.registerFactory(address2)
-
-      await assertFactory(address2)
-    })
-
-    it('cannot be called by non-owner', async () => {
-      await expectRevert(
-        keepVendor.registerFactory(address1, { from: accounts[1] }),
-        'Caller is not operator contract upgrader'
-      )
-    })
-
-    async function assertFactory(expectedFactory) {
-      let actualFactory = await keepVendor.selectFactory.call()
-      assert.equal(
-        actualFactory,
-        expectedFactory,
-        'unexpected registered factory'
-      )
-    }
-  })
-})
->>>>>>> 2cbe3c5d
+});