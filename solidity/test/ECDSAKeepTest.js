import {
  getETHBalancesFromList,
  getERC20BalancesFromList,
  addToBalances
} from './helpers/listBalanceUtils'

import { mineBlocks } from './helpers/mineBlocks';
import { createSnapshot, restoreSnapshot } from "./helpers/snapshot";
import { duration, increaseTime } from './helpers/increaseTime';

const { expectRevert } = require('openzeppelin-test-helpers');
const { ZERO_ADDRESS } = require('openzeppelin-test-helpers').constants;

const Registry = artifacts.require('Registry')
const ECDSAKeep = artifacts.require('./ECDSAKeep.sol')
const TestToken = artifacts.require('./TestToken.sol')
const KeepBonding = artifacts.require('./KeepBonding.sol')
const TestEtherReceiver = artifacts.require('./TestEtherReceiver.sol')
const TokenStakingStub = artifacts.require("./TokenStakingStub.sol")

const truffleAssert = require('truffle-assertions')

const BN = web3.utils.BN

const chai = require('chai')
chai.use(require('bn-chai')(BN))
const expect = chai.expect

contract('ECDSAKeep', (accounts) => {
  const bondCreator = accounts[0]
  const owner = accounts[1]
  const members = [accounts[2], accounts[3], accounts[4]]
  const authorizers = [accounts[2], accounts[3], accounts[4]]
  const signingPool = accounts[5]
  const honestThreshold = 1

  let registry, keepBonding, tokenStaking, keep;

  before(async () => {
    registry = await Registry.new()
    tokenStaking = await TokenStakingStub.new()
<<<<<<< HEAD
    keepBonding = await KeepBonding.new(registry.address, tokenStaking.address)
=======
  })

  beforeEach(async () => {
>>>>>>> 8aaa91d4
    keep = await ECDSAKeep.new(
      owner,
      members,
      honestThreshold,
      tokenStaking.address,
      keepBonding.address
    )
<<<<<<< HEAD

    await registry.approveOperatorContract(bondCreator)
    await keepBonding.authorizeSortitionPoolContract(members[0], signingPool, {from: authorizers[0]})
    await keepBonding.authorizeSortitionPoolContract(members[1], signingPool, {from: authorizers[1]})
    await keepBonding.authorizeSortitionPoolContract(members[2], signingPool, {from: authorizers[2]})
  })
=======
>>>>>>> 8aaa91d4

    await createSnapshot()
  })

  afterEach(async () => {
    await restoreSnapshot()
  })

  describe('#constructor', async () => {
    it('succeeds', async () => {
      let keep = await ECDSAKeep.new(
        owner,
        members,
        honestThreshold,
        tokenStaking.address,
        keepBonding.address
      )

      assert(web3.utils.isAddress(keep.address), 'invalid keep address')
    })
  })

  describe('#sign', async () => {
    const publicKey = '0x657282135ed640b0f5a280874c7e7ade110b5c3db362e0552e6b7fff2cc8459328850039b734db7629c31567d7fc5677536b7fc504e967dc11f3f2289d3d4051'
    const digest = '0xca071ca92644f1f2c4ae1bf71b6032e5eff4f78f3aa632b27cbc5f84104a32da'

    it('reverts if public key was not set', async () => {
      await expectRevert(
        keep.sign(digest, { from: owner }),
        'Public key was not set yet'
      )
    })

    it('emits event', async () => {
      await submitMembersPublicKeys(publicKey)

      let res = await keep.sign(digest, { from: owner })
      truffleAssert.eventEmitted(res, 'SignatureRequested', (ev) => {
        return ev.digest == digest
      })
    })

    it('cannot be requested if keep is closed', async () => {
      await createMembersBonds(keep)

      await keep.closeKeep({ from: owner })

      await expectRevert(
        keep.sign(digest, { from: owner }),
        'Keep is not active'
      )
    })

    it('cannot be called by non-owner', async () => {
      await expectRevert(
        keep.sign(digest),
        'Ownable: caller is not the owner.'
      )
    })

    it('cannot be called by non-owner member', async () => {
      await expectRevert(
        keep.sign(digest, { from: members[0] }),
        'Ownable: caller is not the owner.'
      )
    })

    it('cannot be requested if already in progress', async () => {
      await submitMembersPublicKeys(publicKey)

      await keep.sign(digest, { from: owner })

      await expectRevert(
        keep.sign('0x02', { from: owner }),
        'Signer is busy'
      )
    })
  })

  describe('isAwaitingSignature', async () => {
    const digest1 = '0x54a6483b8aca55c9df2a35baf71d9965ddfd623468d81d51229bd5eb7d1e1c1b'
    const publicKey = '0x657282135ed640b0f5a280874c7e7ade110b5c3db362e0552e6b7fff2cc8459328850039b734db7629c31567d7fc5677536b7fc504e967dc11f3f2289d3d4051'
    const signatureR = '0x9b32c3623b6a16e87b4d3a56cd67c666c9897751e24a51518136185403b1cba2'
    const signatureS = '0x6f7c776efde1e382f2ecc99ec0db13534a70ee86bd91d7b3a4059bccbed5d70c'
    const signatureRecoveryID = 1

    const digest2 = '0xca071ca92644f1f2c4ae1bf71b6032e5eff4f78f3aa632b27cbc5f84104a32da'


    beforeEach(async () => {
      await submitMembersPublicKeys(publicKey)
    })

    it('returns false if signing was not requested', async () => {
      assert.isFalse(await keep.isAwaitingSignature(digest1))
    })

    it('returns true if signing was requested for the digest', async () => {
      await keep.sign(digest1, { from: owner })

      assert.isTrue(await keep.isAwaitingSignature(digest1))
    })

    it('returns false if signing was requested for other digest', async () => {
      await keep.sign(digest2, { from: owner })

      assert.isFalse(await keep.isAwaitingSignature(digest1))
    })

    it('returns false if valid signature has been already submitted', async () => {
      await keep.sign(digest1, { from: owner })

      await keep.submitSignature(
        signatureR,
        signatureS,
        signatureRecoveryID,
        { from: members[0] }
      )

      assert.isFalse(await keep.isAwaitingSignature(digest1))
    })

    it('returns true if invalid signature was submitted before', async () => {
      await keep.sign(digest1, { from: owner })

      await expectRevert(
        keep.submitSignature(
          signatureR,
          signatureS,
          0,
          { from: members[0] }
        ),
        "Invalid signature",
      )

      assert.isTrue(await keep.isAwaitingSignature(digest1))
    })
  })

  describe('public key', () => {
    const publicKey0 = '0x00000000000000000000000000000000000000000000000000000000000000000000000000000000000000000000000000000000000000000000000000000000'
    const publicKey1 = '0xa899b9539de2a6345dc2ebd14010fe6bcd5d38db9ed75cef4afc6fc68a4c45a4901970bbff307e69048b4d6edf960a6dd7bc5ba9b1cf1b4e0a1e319f68e0741a'
    const publicKey2 = '0x999999539de2a6345dc2ebd14010fe6bcd5d38db9ed75cef4afc6fc68a4c45a4901970bbff307e69048b4d6edf960a6dd7bc5ba9b1cf1b4e0a1e319f68e0741a'
    const publicKey3 = "0x657282135ed640b0f5a280874c7e7ade110b5c3db362e0552e6b7fff2cc8459328850039b734db7629c31567d7fc5677536b7fc504e967dc11f3f2289d3d4051"

    it('get public key before it is set', async () => {
      let publicKey = await keep.getPublicKey.call()

      assert.equal(publicKey, undefined, 'public key should not be set')
    })

    it('get the public key when all members submitted', async () => {
      await submitMembersPublicKeys(publicKey1)

      let publicKey = await keep.getPublicKey.call()

      assert.equal(
        publicKey,
        publicKey1,
        'incorrect public key'
      )
    })

    describe('submitPublicKey', async () => {
      it('does not emit an event nor sets the key when keys were not submitted by all members', async () => {
        let res = await keep.submitPublicKey(publicKey1, { from: members[1] })
        truffleAssert.eventNotEmitted(res, 'PublicKeyPublished')

        let publicKey = await keep.getPublicKey.call()
        assert.equal(publicKey, null, 'incorrect public key')
      })

      it('does not emit an event nor sets the key when inconsistent keys were submitted by all members', async () => {
        let startBlock = await web3.eth.getBlockNumber()

        await keep.submitPublicKey(publicKey1, { from: members[0] })
        await keep.submitPublicKey(publicKey2, { from: members[1] })
        await keep.submitPublicKey(publicKey3, { from: members[2] })

        assert.isNull(await keep.getPublicKey(), 'incorrect public key')

        assert.isEmpty(
          await keep.getPastEvents('PublicKeyPublished', {
            fromBlock: startBlock,
            toBlock: 'latest'
          }),
          "unexpected events emitted"
        )
      })

      it('does not emit an event nor sets the key when just one inconsistent key was submitted', async () => {
        let startBlock = await web3.eth.getBlockNumber()

        await keep.submitPublicKey(publicKey1, { from: members[0] })
        await keep.submitPublicKey(publicKey2, { from: members[1] })
        await keep.submitPublicKey(publicKey1, { from: members[2] })

        assert.isNull(await keep.getPublicKey(), 'incorrect public key')

        assert.isEmpty(
          await keep.getPastEvents('PublicKeyPublished', {
            fromBlock: startBlock,
            toBlock: 'latest'
          }),
          "unexpected events emitted"
        )
      })

      it('emits event and sets a key when all submitted keys are the same', async () => {
        let res = await keep.submitPublicKey(publicKey1, { from: members[2] })
        truffleAssert.eventNotEmitted(res, 'PublicKeyPublished')

        res = await keep.submitPublicKey(publicKey1, { from: members[0] })
        truffleAssert.eventNotEmitted(res, 'PublicKeyPublished')

        let actualPublicKey = await keep.getPublicKey()
        assert.isNull(actualPublicKey, 'incorrect public key')

        res = await keep.submitPublicKey(publicKey1, { from: members[1] })
        truffleAssert.eventEmitted(res, 'PublicKeyPublished', { publicKey: publicKey1 })

        assert.equal(await keep.getPublicKey(), publicKey1, 'incorrect public key')
      })

      it('does not allow submitting public key more than once', async () => {
        await keep.submitPublicKey(publicKey0, { from: members[0] })

        await expectRevert(
          keep.submitPublicKey(publicKey1, { from: members[0] }),
          'Member already submitted a public key'
        )
      })

      it('does not emit conflict event for first all zero key ', async () => {
        // Event should not be emitted as other keys are not yet submitted.
        let res = await keep.submitPublicKey(publicKey0, { from: members[2] })
        truffleAssert.eventNotEmitted(res, 'ConflictingPublicKeySubmitted')

        // One event should be emitted as just one other key is submitted.
        let startBlock = await web3.eth.getBlockNumber()
        await keep.submitPublicKey(publicKey1, { from: members[0] })
        assert.lengthOf(
          await keep.getPastEvents('ConflictingPublicKeySubmitted', {
            fromBlock: startBlock,
            toBlock: 'latest'
          }),
          1,
          "unexpected events"
        )
      })

      it('emits conflict events for submitted values', async () => {
        // In this test it's important that members don't submit in the same order
        // as they are registered in the keep. We want to stress this scenario
        // and confirm that logic works correctly in such sophisticated scenario.

        // First member submits a public key, there are not conflicts.
        let startBlock = await web3.eth.getBlockNumber()
        await keep.submitPublicKey(publicKey1, { from: members[2] })
        assert.lengthOf(
          await keep.getPastEvents('ConflictingPublicKeySubmitted', {
            fromBlock: startBlock,
            toBlock: 'latest'
          }),
          0,
          "unexpected events for the first submitted key"
        )
        await mineBlocks(1)

        // Second member submits another public key, there is one conflict.
        startBlock = await web3.eth.getBlockNumber()
        await keep.submitPublicKey(publicKey2, { from: members[1] })
        assert.lengthOf(
          await keep.getPastEvents('ConflictingPublicKeySubmitted', {
            fromBlock: startBlock,
            toBlock: 'latest'
          }),
          1,
          "unexpected events for the second submitted key"
        )
        await mineBlocks(1)

        // Third member submits yet another public key, there are two conflicts.
        startBlock = await web3.eth.getBlockNumber()
        await keep.submitPublicKey(publicKey3, { from: members[0] })
        assert.lengthOf(
          await keep.getPastEvents('ConflictingPublicKeySubmitted', {
            fromBlock: startBlock,
            toBlock: 'latest'
          }),
          2,
          "unexpected events for the third submitted key"
        )

        assert.isNull(await keep.getPublicKey(), 'incorrect public key')
      })

      it('reverts when public key already set', async () => {
        await submitMembersPublicKeys(publicKey1)

        await expectRevert(
          keep.submitPublicKey(publicKey1, { from: members[0] }),
          'Member already submitted a public key'
        )
      })

      it('cannot be called by non-member', async () => {
        await expectRevert(
          keep.submitPublicKey(publicKey1),
          'Caller is not the keep member'
        )
      })

      it('cannot be called by non-member owner', async () => {
        await expectRevert(
          keep.submitPublicKey(publicKey1, { from: owner }),
          'Caller is not the keep member'
        )
      })

      it('cannot be different than 64 bytes', async () => {
        let badPublicKey = '0x9b9539de2a6345dc2ebd14010fe6bcd5d38db9ed75cef4afc6fc68a4c45a4901970bbff307e69048b4d6edf960a6dd7bc5ba9b1cf1b4e0a1e319f68e0741a'
        await keep.submitPublicKey(publicKey1, { from: members[1] })
        await expectRevert(
          keep.submitPublicKey(badPublicKey, { from: members[2] }),
          'Public key must be 64 bytes long'
        )
      })

      it('can be called just before the timeout', async () => {
        const keyGenerationTimeout = await keep.keyGenerationTimeout.call()

        await keep.submitPublicKey(publicKey1, { from: members[0] })
        await keep.submitPublicKey(publicKey1, { from: members[1] })

        // 5 seconds before the timeout
        await increaseTime(duration.seconds(keyGenerationTimeout - 5));

        await keep.submitPublicKey(publicKey1, { from: members[2] })

        assert.equal(await keep.getPublicKey(), publicKey1, 'incorrect public key')
      })

      it('cannot be called after timeout', async () => {
        const keyGenerationTimeout = await keep.keyGenerationTimeout.call()

        await keep.submitPublicKey(publicKey1, { from: members[0] })
        await keep.submitPublicKey(publicKey1, { from: members[1] })

        await increaseTime(duration.seconds(keyGenerationTimeout));

        await expectRevert(
          keep.submitPublicKey(publicKey1, { from: members[2] }),
          "Key generation timeout elapsed"
        )
      })
    })

  })

  describe('checkBondAmount', () => {
    it('should return bond amount', async () => {
      const expectedBondsSum = await createMembersBonds(keep)

      const actual = await keep.checkBondAmount.call()

      expect(actual).to.eq.BN(expectedBondsSum, "incorrect bond amount");
    })
  })

  describe('seizeSignerBonds', () => {
    it('should seize signer bond', async () => {
      const expectedBondsSum = await createMembersBonds(keep)
      const ownerBalanceBefore = await web3.eth.getBalance(owner)

      expect(
        await keep.checkBondAmount()
      ).to.eq.BN(expectedBondsSum, "incorrect bond amount before seizure");

      let gasPrice = await web3.eth.getGasPrice()


      let txHash = await keep.seizeSignerBonds({ from: owner })
      let seizedSignerBondsFee = new BN(txHash.receipt.gasUsed).mul(new BN(gasPrice))
      let ownerBalanceDiff = new BN(await web3.eth.getBalance(owner))
        .add(seizedSignerBondsFee).sub(new BN(ownerBalanceBefore));

      expect(ownerBalanceDiff).to.eq.BN(expectedBondsSum, "incorrect owner balance");

      expect(
        await keep.checkBondAmount()
      ).to.eq.BN(0, "should zero all the bonds");
    })
  })

  describe('submitSignatureFraud', () => {
    // Private key: 0x937FFE93CFC943D1A8FC0CB8BAD44A978090A4623DA81EEFDFF5380D0A290B41
    // Public key:
    //  Curve: secp256k1
    //  X: 0x9A0544440CC47779235CCB76D669590C2CD20C7E431F97E17A1093FAF03291C4
    //  Y: 0x73E661A208A8A565CA1E384059BD2FF7FF6886DF081FF1229250099D388C83DF

    // TODO: Extract test data to a test data file and use them consistently across other tests.

    const publicKey1 = '0x9a0544440cc47779235ccb76d669590c2cd20c7e431f97e17a1093faf03291c473e661a208a8a565ca1e384059bd2ff7ff6886df081ff1229250099d388c83df'
    const preimage1 = '0xfdaf2feee2e37c24f2f8d15ad5814b49ba04b450e67b859976cbf25c13ea90d8'
    // hash256Digest1 = sha256(preimage1)
    const hash256Digest1 = '0x8bacaa8f02ef807f2f61ae8e00a5bfa4528148e0ae73b2bd54b71b8abe61268e'

    const signature1 = {
      R: '0xedc074a86380cc7e2e4702eaf1bec87843bc0eb7ebd490f5bdd7f02493149170',
      S: '0x3f5005a26eb6f065ea9faea543e5ddb657d13892db2656499a43dfebd6e12efc',
      V: 28
    }

    const hash256Digest2 = '0x14a6483b8aca55c9df2a35baf71d9965ddfd623468d81d51229bd5eb7d1e1c1b'
    const preimage2 = '0x1111636820506f7a6e616e'

    it('reverts if public key was not set', async () => {
      await expectRevert(
        keep.submitSignatureFraud.call(
          signature1.V,
          signature1.R,
          signature1.S,
          hash256Digest1,
          preimage1
        ),
        'Public key was not set yet'
      )
    })

    it('should return true when signature is valid but was not requested', async () => {
      await submitMembersPublicKeys(publicKey1)

      await keep.sign(hash256Digest2, { from: owner })

      let res = await keep.submitSignatureFraud.call(
        signature1.V,
        signature1.R,
        signature1.S,
        hash256Digest1,
        preimage1
      )

      assert.isTrue(res, 'Signature is fraudulent because is valid but was not requested.')
    })

    it('should return an error when preimage does not match digest', async () => {
      await submitMembersPublicKeys(publicKey1)

      await keep.sign(hash256Digest2, { from: owner })

      await expectRevert(
        keep.submitSignatureFraud.call(
          signature1.V,
          signature1.R,
          signature1.S,
          hash256Digest1,
          preimage2
        ),
        'Signed digest does not match double sha256 hash of the preimage'
      )
    })

    it('should return an error when signature is invalid and was requested', async () => {
      await submitMembersPublicKeys(publicKey1)

      const badSignatureR = '0x1112c3623b6a16e87b4d3a56cd67c666c9897751e24a51518136185403b1cba2'

      await expectRevert(
        keep.submitSignatureFraud.call(
          signature1.V,
          badSignatureR,
          signature1.S,
          hash256Digest1,
          preimage1
        ),
        'Signature is not fraudulent'
      )
    })

    it('should return an error when signature is invalid and was not requested', async () => {
      await submitMembersPublicKeys(publicKey1)

      await keep.sign(hash256Digest2, { from: owner })
      const badSignatureR = '0x1112c3623b6a16e87b4d3a56cd67c666c9897751e24a51518136185403b1cba2'
      await expectRevert(
        keep.submitSignatureFraud.call(
          signature1.V,
          badSignatureR,
          signature1.S,
          hash256Digest1,
          preimage1
        ),
        'Signature is not fraudulent'
      )
    })

    it('should return an error when signature is valid and was requested', async () => {
      await submitMembersPublicKeys(publicKey1)

      await keep.sign(hash256Digest1, { from: owner })

      await expectRevert(
        keep.submitSignatureFraud.call(
          signature1.V,
          signature1.R,
          signature1.S,
          hash256Digest1,
          preimage1
        ),
        'Signature is not fraudulent'
      )
    })
  })

  describe('submitSignature', () => {
    const digest = '0x54a6483b8aca55c9df2a35baf71d9965ddfd623468d81d51229bd5eb7d1e1c1b'
    const publicKey = '0x657282135ed640b0f5a280874c7e7ade110b5c3db362e0552e6b7fff2cc8459328850039b734db7629c31567d7fc5677536b7fc504e967dc11f3f2289d3d4051'
    const signatureR = '0x9b32c3623b6a16e87b4d3a56cd67c666c9897751e24a51518136185403b1cba2'
    const signatureS = '0x6f7c776efde1e382f2ecc99ec0db13534a70ee86bd91d7b3a4059bccbed5d70c'
    const signatureRecoveryID = 1

    // This malleable signature details corresponds to the signature above but
    // it's calculated that `S` is in the higher half of curve's order. We use
    // this to check malleability.
    // `malleableS = secp256k1.N - signatureS`
    // To read more see [EIP-2](https://github.com/ethereum/EIPs/blob/master/EIPS/eip-2.md).
    const malleableS = '0x90838891021e1c7d0d1336613f24ecab703dee5ff1b6c8881bccc2c011606a35'
    const malleableRecoveryID = 0

    beforeEach(async () => {
      await submitMembersPublicKeys(publicKey)
    })

    it('emits an event', async () => {
      await keep.sign(digest, { from: owner })

      let res = await keep.submitSignature(
        signatureR,
        signatureS,
        signatureRecoveryID,
        { from: members[0] }
      )

      truffleAssert.eventEmitted(res, 'SignatureSubmitted', (ev) => {
        return ev.digest == digest
          && ev.r == signatureR
          && ev.s == signatureS
          && ev.recoveryID == signatureRecoveryID
      })
    })

    it('clears signing lock after submission', async () => {
      await keep.sign(digest, { from: owner })

      await keep.submitSignature(
        signatureR,
        signatureS,
        signatureRecoveryID,
        { from: members[0] }
      )

      await keep.sign(digest, { from: owner })
    })

    it('can be called just before the timeout', async () => {
      await keep.sign(digest, { from: owner })

      const signingTimeout = await keep.signingTimeout.call()

      await increaseTime(duration.seconds(signingTimeout - 1));

      await keep.submitSignature(
        signatureR,
        signatureS,
        signatureRecoveryID,
        { from: members[0] }
      )
    })

    it('cannot be called after the timeout passed', async () => {
      await keep.sign(digest, { from: owner })

      const signingTimeout = await keep.signingTimeout.call()

      await increaseTime(duration.seconds(signingTimeout));

      await expectRevert(
        keep.submitSignature(
          signatureR,
          signatureS,
          signatureRecoveryID,
          { from: members[0] }
        ),
        "Signing timeout elapsed"
      )
    })

    it('cannot be submitted if signing was not requested', async () => {
      await expectRevert(
        keep.submitSignature(
          signatureR,
          signatureS,
          signatureRecoveryID,
          { from: members[0] }
        ),
        "Not awaiting a signature"
      )
    })

    describe('validates signature', async () => {
      beforeEach(async () => {
        await keep.sign(digest, { from: owner })
      })

      it('rejects recovery ID out of allowed range', async () => {
        await expectRevert(
          keep.submitSignature(
            signatureR,
            signatureS,
            4,
            { from: members[0] }
          ),
          "Recovery ID must be one of {0, 1, 2, 3}"
        )
      })

      it('rejects invalid signature', async () => {
        await expectRevert(
          keep.submitSignature(
            signatureR,
            signatureS,
            0,
            { from: members[0] }
          ),
          "Invalid signature"
        )
      })

      it('rejects malleable signature', async () => {
        try {
          await keep.submitSignature(
            signatureR,
            malleableS,
            malleableRecoveryID,
            { from: members[0] }
          )
          assert(false, 'Test call did not error as expected')
        } catch (e) {
          assert.include(e.message, "Malleable signature - s should be in the low half of secp256k1 curve's order")
        }
      })
    })

    it('cannot be called by non-member', async () => {
      await keep.sign(digest, { from: owner })

      await expectRevert(
        keep.submitSignature(
          signatureR,
          signatureS,
          signatureRecoveryID
        ),
        'Caller is not the keep member'
      )
    })

    it('cannot be called by non-member owner', async () => {
      await keep.sign(digest, { from: owner })

      await expectRevert(
        keep.submitSignature(
          signatureR,
          signatureS,
          signatureRecoveryID,
          { from: owner }
        ),
        'Caller is not the keep member'
      )
    })
  })

  describe('closeKeep', () => {
    const digest = '0xca071ca92644f1f2c4ae1bf71b6032e5eff4f78f3aa632b27cbc5f84104a32da'
    const publicKey = '0xa899b9539de2a6345dc2ebd14010fe6bcd5d38db9ed75cef4afc6fc68a4c45a4901970bbff307e69048b4d6edf960a6dd7bc5ba9b1cf1b4e0a1e319f68e0741a'

    const bondValue0 = new BN(10)
    const bondValue1 = new BN(20)
    const bondValue2 = new BN(20)

    beforeEach(async () => {
      await createMembersBonds(keep, bondValue0, bondValue1, bondValue2)
      await submitMembersPublicKeys(publicKey)
    })

    it('emits an event', async () => {
      truffleAssert.eventEmitted(
        await keep.closeKeep({ from: owner }),
        'KeepClosed'
      )
    })

    it('frees members bonds', async () => {
      await keep.closeKeep({ from: owner })

      expect(
        await keep.checkBondAmount()
      ).to.eq.BN(0, "incorrect bond amount for keep")

      expect(
        await keepBonding.availableUnbondedValue(members[0], ZERO_ADDRESS, ZERO_ADDRESS)
      ).to.eq.BN(bondValue0, "incorrect unbonded amount for member 0")

      expect(
        await keepBonding.availableUnbondedValue(members[1], ZERO_ADDRESS, ZERO_ADDRESS)
      ).to.eq.BN(bondValue1, "incorrect unbonded amount for member 1")

      expect(
        await keepBonding.availableUnbondedValue(members[2], ZERO_ADDRESS, ZERO_ADDRESS)
      ).to.eq.BN(bondValue2, "incorrect unbonded amount for member 2")
    })

    it('reverts when signing is in progress', async () => {
      keep.sign(digest, { from: owner })

      await expectRevert(
        keep.closeKeep({ from: owner }),
        'Requested signing has not timed out yet'
      )
    })

    it('reverts when signing was requested but have not timed out yet', async () => {
      keep.sign(digest, { from: owner })

      const signingTimeout = await keep.signingTimeout.call()
      await increaseTime(duration.seconds(signingTimeout - 1));

      await expectRevert(
        keep.closeKeep({ from: owner }),
        'Requested signing has not timed out yet'
      )
    })

    it('succeeds when signing was requested but timed out', async () => {
      keep.sign(digest, { from: owner })

      const signingTimeout = await keep.signingTimeout.call()
      await increaseTime(duration.seconds(signingTimeout));

      await keep.closeKeep({ from: owner })
    })

    it('cannot be called by non-owner', async () => {
      await expectRevert(
        keep.closeKeep(),
        'Ownable: caller is not the owner'
      )
    })

    it('reverts closing when already closed', async () => {
      await keep.closeKeep({ from: owner })

      await expectRevert(
        keep.closeKeep({ from: owner }),
        'Keep is not active'
      )
    })
  })

  describe('#distributeETHToMembers', async () => {
    const ethValue = new BN(1000).mul(new BN(members.length))

    it('correctly distributes ETH', async () => {
      const initialBalances = await getETHBalancesFromList(members)

      await keep.distributeETHToMembers({ value: ethValue })

      const newBalances = await getETHBalancesFromList(members)
      const expectedBalances = addToBalances(initialBalances, ethValue / members.length)

      assert.deepEqual(newBalances, expectedBalances)
    })

    it('correctly handles unused remainder', async () => {
      const expectedRemainder = new BN(members.length - 1)
      const valueWithRemainder = ethValue.add(expectedRemainder)

      const initialKeepBalance = await web3.eth.getBalance(keep.address)

      const initialBalances = await getETHBalancesFromList(members)
      const expectedBalances = addToBalances(initialBalances, ethValue / members.length)

      const lastMemberIndex = members.length - 1
      expectedBalances[lastMemberIndex] = expectedBalances[lastMemberIndex].add(expectedRemainder)

      await keep.distributeETHToMembers({ value: valueWithRemainder })

      const newBalances = await getETHBalancesFromList(members)

      assert.deepEqual(newBalances, expectedBalances)

      expect(
        await web3.eth.getBalance(keep.address)
      ).to.eq.BN(initialKeepBalance, "incorrect keep balance")
    })

    it('reverts with zero value', async () => {
      await expectRevert(
        keep.distributeETHToMembers(),
        'dividend value must be non-zero'
      )
    })

    it('reverts with zero dividend', async () => {
      const msgValue = members.length - 1
      await expectRevert(
        keep.distributeETHToMembers({ value: msgValue }),
        'dividend value must be non-zero'
      )
    })

    it('does not revert in case of transfer failure', async () => {
      let etherReceiver = await TestEtherReceiver.new()

      const member1 = accounts[2]
      const member2 = etherReceiver.address // a receiver which we expect to reject the transfer
      const member3 = accounts[3]

      const members = [member1, member2, member3]

      const singleValue = new BN(await etherReceiver.invalidValue.call())
      const msgValue = singleValue.mul(new BN(members.length))

      const expectedBalances = [
        new BN(await web3.eth.getBalance(member1)).add(singleValue),
        new BN(await web3.eth.getBalance(member2)),
        new BN(await web3.eth.getBalance(member3)).add(singleValue),
      ]

      const keep = await ECDSAKeep.new(
        owner,
        members,
        honestThreshold,
        tokenStaking.address,
        keepBonding.address
      )

      await keep.distributeETHToMembers({ value: msgValue })

      // Check balances of all keep members' accounts.
      const newBalances = await getETHBalancesFromList(members)
      assert.deepEqual(newBalances, expectedBalances)

      // Check that value which failed transfer remained in the keep contract.
      assert.equal(await web3.eth.getBalance(keep.address), new BN(singleValue))
    })

    it('sends ETH to beneficiary', async () => {
      const valueWithRemainder = ethValue.add(new BN(1))

      const member1 = accounts[2]
      const member2 = accounts[3]
      const beneficiary = accounts[4]

      const testMembers = [member1, member2]

      const accountsInTest = [member1, member2, beneficiary]
      const expectedBalances = [
        new BN(await web3.eth.getBalance(member1)),
        new BN(await web3.eth.getBalance(member2)),
        new BN(await web3.eth.getBalance(beneficiary)).add(valueWithRemainder),
      ]

      const keep = await ECDSAKeep.new(
        owner,
        testMembers,
        honestThreshold,
        tokenStaking.address,
        keepBonding.address
      )

      await tokenStaking.setMagpie(member1, beneficiary)
      await tokenStaking.setMagpie(member2, beneficiary)

      await keep.distributeETHToMembers({ value: valueWithRemainder })

      // Check balances of all keep members' and beneficiary.
      const newBalances = await getETHBalancesFromList(accountsInTest)
      assert.deepEqual(newBalances, expectedBalances)
    })
  })

  describe('#distributeERC20ToMembers', async () => {
    const erc20Value = new BN(2000).mul(new BN(members.length))
    let token

    beforeEach(async () => {
      token = await TestToken.new()
    })

    it('correctly distributes ERC20', async () => {
      await initializeTokens(token, keep, accounts[0], erc20Value)

      const expectedBalances = addToBalances(
        await getERC20BalancesFromList(members, token),
        erc20Value / members.length
      )

      await keep.distributeERC20ToMembers(token.address, erc20Value)

      const newBalances = await getERC20BalancesFromList(members, token)

      assert.equal(newBalances.toString(), expectedBalances.toString())
    })

    it('correctly handles unused remainder', async () => {
      const expectedRemainder = new BN(members.length - 1)
      const valueWithRemainder = erc20Value.add(expectedRemainder)

      await initializeTokens(token, keep, accounts[0], valueWithRemainder)

      const expectedBalances = addToBalances(
        await getERC20BalancesFromList(members, token),
        erc20Value / members.length
      )

      const lastMemberIndex = members.length - 1
      expectedBalances[lastMemberIndex] = expectedBalances[lastMemberIndex].add(expectedRemainder)

      await keep.distributeERC20ToMembers(token.address, valueWithRemainder)

      const newBalances = await getERC20BalancesFromList(members, token)

      assert.equal(newBalances.toString(), expectedBalances.toString())

      expect(
        await token.balanceOf(keep.address)
      ).to.eq.BN(0, "incorrect keep balance")
    })


    it('fails with insufficient approval', async () => {
      await expectRevert(
        keep.distributeERC20ToMembers(token.address, erc20Value),
        "SafeMath: subtraction overflow"
      )
    })

    it('fails with zero value', async () => {
      await expectRevert(
        keep.distributeERC20ToMembers(token.address, 0),
        "dividend value must be non-zero"
      )
    })

    it('reverts with zero dividend', async () => {
      const value = members.length - 1

      await initializeTokens(token, keep, accounts[0], value)

      await expectRevert(
        keep.distributeERC20ToMembers(token.address, value),
        'dividend value must be non-zero'
      )
    })

    it('sends ERC20 to beneficiary', async () => {
      const valueWithRemainder = erc20Value.add(new BN(1))

      const member1 = accounts[2]
      const member2 = accounts[3]
      const beneficiary = accounts[4]

      const testMembers = [member1, member2]

      const accountsInTest = [member1, member2, beneficiary]
      const expectedBalances = [
        new BN(await token.balanceOf(member1)),
        new BN(await token.balanceOf(member2)),
        new BN(await token.balanceOf(beneficiary)).add(valueWithRemainder),
      ]

      keep = await ECDSAKeep.new(
        owner,
        testMembers,
        honestThreshold,
        tokenStaking.address,
        keepBonding.address
      )

      await initializeTokens(token, keep, accounts[0], valueWithRemainder)

      await tokenStaking.setMagpie(member1, beneficiary)
      await tokenStaking.setMagpie(member2, beneficiary)


      await keep.distributeERC20ToMembers(token.address, valueWithRemainder)

      // Check balances of all keep members' and beneficiary.
      const newBalances = await getERC20BalancesFromList(accountsInTest, token)
      assert.equal(newBalances.toString(), expectedBalances.toString())
    })

    async function initializeTokens(token, keep, account, amount) {
      await token.mint(account, amount)
      await token.approve(keep.address, amount)
    }
  })

  async function submitMembersPublicKeys(publicKey) {
    await keep.submitPublicKey(publicKey, { from: members[0] })
    await keep.submitPublicKey(publicKey, { from: members[1] })
    await keep.submitPublicKey(publicKey, { from: members[2] })
  }

  async function createMembersBonds(keep, bond1, bond2, bond3) {
    const bondValue1 = bond1 || new BN(100)
    const bondValue2 = bond2 || new BN(200)
    const bondValue3 = bond3 || new BN(300)

    let referenceID = web3.utils.toBN(web3.utils.padLeft(keep.address, 32))

    await keepBonding.deposit(members[0], { value: bondValue1 })
    await keepBonding.deposit(members[1], { value: bondValue2 })
    await keepBonding.deposit(members[2], { value: bondValue3 })
    await keepBonding.createBond(members[0], keep.address, referenceID, bondValue1, signingPool)
    await keepBonding.createBond(members[1], keep.address, referenceID, bondValue2, signingPool)
    await keepBonding.createBond(members[2], keep.address, referenceID, bondValue3, signingPool)

    return bondValue1.add(bondValue2).add(bondValue3)
  }
})<|MERGE_RESOLUTION|>--- conflicted
+++ resolved
@@ -9,7 +9,6 @@
 import { duration, increaseTime } from './helpers/increaseTime';
 
 const { expectRevert } = require('openzeppelin-test-helpers');
-const { ZERO_ADDRESS } = require('openzeppelin-test-helpers').constants;
 
 const Registry = artifacts.require('Registry')
 const ECDSAKeep = artifacts.require('./ECDSAKeep.sol')
@@ -39,13 +38,15 @@
   before(async () => {
     registry = await Registry.new()
     tokenStaking = await TokenStakingStub.new()
-<<<<<<< HEAD
     keepBonding = await KeepBonding.new(registry.address, tokenStaking.address)
-=======
+
+    await registry.approveOperatorContract(bondCreator)
+    await keepBonding.authorizeSortitionPoolContract(members[0], signingPool, {from: authorizers[0]})
+    await keepBonding.authorizeSortitionPoolContract(members[1], signingPool, {from: authorizers[1]})
+    await keepBonding.authorizeSortitionPoolContract(members[2], signingPool, {from: authorizers[2]})
   })
 
   beforeEach(async () => {
->>>>>>> 8aaa91d4
     keep = await ECDSAKeep.new(
       owner,
       members,
@@ -53,15 +54,6 @@
       tokenStaking.address,
       keepBonding.address
     )
-<<<<<<< HEAD
-
-    await registry.approveOperatorContract(bondCreator)
-    await keepBonding.authorizeSortitionPoolContract(members[0], signingPool, {from: authorizers[0]})
-    await keepBonding.authorizeSortitionPoolContract(members[1], signingPool, {from: authorizers[1]})
-    await keepBonding.authorizeSortitionPoolContract(members[2], signingPool, {from: authorizers[2]})
-  })
-=======
->>>>>>> 8aaa91d4
 
     await createSnapshot()
   })
@@ -773,15 +765,15 @@
       ).to.eq.BN(0, "incorrect bond amount for keep")
 
       expect(
-        await keepBonding.availableUnbondedValue(members[0], ZERO_ADDRESS, ZERO_ADDRESS)
+        await keepBonding.availableUnbondedValue(members[0], bondCreator, signingPool)
       ).to.eq.BN(bondValue0, "incorrect unbonded amount for member 0")
 
       expect(
-        await keepBonding.availableUnbondedValue(members[1], ZERO_ADDRESS, ZERO_ADDRESS)
+        await keepBonding.availableUnbondedValue(members[1], bondCreator, signingPool)
       ).to.eq.BN(bondValue1, "incorrect unbonded amount for member 1")
 
       expect(
-        await keepBonding.availableUnbondedValue(members[2], ZERO_ADDRESS, ZERO_ADDRESS)
+        await keepBonding.availableUnbondedValue(members[2], bondCreator, signingPool)
       ).to.eq.BN(bondValue2, "incorrect unbonded amount for member 2")
     })
 
