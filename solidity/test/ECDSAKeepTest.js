--- conflicted
+++ resolved
@@ -29,32 +29,17 @@
 contract('ECDSAKeep', (accounts) => {
   const bondCreator = accounts[0]
   const owner = accounts[1]
-<<<<<<< HEAD
-  const members = [accounts[2], accounts[3]]
-  const authorizers = [accounts[2], accounts[3]]
-  const signingPool = accounts[4]
+  const members = [accounts[2], accounts[3], accounts[4]]
+  const authorizers = [accounts[2], accounts[3], accounts[4]]
+  const signingPool = accounts[5]
   const honestThreshold = 1
 
-  let registry, tokenStaking, keepBonding, keep;
+  let registry, keepBonding, tokenStaking, keep;
 
   before(async () => {
     registry = await Registry.new()
     tokenStaking = await TokenStakingStub.new()
     keepBonding = await KeepBonding.new(registry.address, tokenStaking.address)
-    keep = await ECDSAKeep.new(owner, members, honestThreshold, keepBonding.address)
-
-    await registry.approveOperatorContract(bondCreator)
-    await keepBonding.authorizeSortitionPoolContract(members[0], signingPool, {from: authorizers[0]})
-    await keepBonding.authorizeSortitionPoolContract(members[1], signingPool, {from: authorizers[1]})
-=======
-  const members = [accounts[2], accounts[3], accounts[4]]
-  const honestThreshold = 1
-
-  let keepBonding, tokenStaking, keep;
-
-  before(async () => {
-    keepBonding = await KeepBonding.new()
-    tokenStaking = await TokenStakingStub.new()
     keep = await ECDSAKeep.new(
       owner,
       members,
@@ -62,7 +47,11 @@
       tokenStaking.address,
       keepBonding.address
     )
->>>>>>> 2c3f87d2
+
+    await registry.approveOperatorContract(bondCreator)
+    await keepBonding.authorizeSortitionPoolContract(members[0], signingPool, {from: authorizers[0]})
+    await keepBonding.authorizeSortitionPoolContract(members[1], signingPool, {from: authorizers[1]})
+    await keepBonding.authorizeSortitionPoolContract(members[2], signingPool, {from: authorizers[2]})
   })
 
   beforeEach(async () => {
@@ -415,15 +404,10 @@
 
       await keepBonding.deposit(members[0], { value: value0 })
       await keepBonding.deposit(members[1], { value: value1 })
-<<<<<<< HEAD
+      await keepBonding.deposit(members[2], { value: value2 })
       await keepBonding.createBond(members[0], keep.address, referenceID, value0, signingPool)
       await keepBonding.createBond(members[1], keep.address, referenceID, value1, signingPool)
-=======
-      await keepBonding.deposit(members[2], { value: value2 })
-      await keepBonding.createBond(members[0], keep.address, referenceID, value0)
-      await keepBonding.createBond(members[1], keep.address, referenceID, value1)
-      await keepBonding.createBond(members[2], keep.address, referenceID, value2)
->>>>>>> 2c3f87d2
+      await keepBonding.createBond(members[2], keep.address, referenceID, value2, signingPool)
 
       let bondsBeforeSeizure = await keep.checkBondAmount()
       let expected = value0.add(value1).add(value2);
