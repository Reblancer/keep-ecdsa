--- conflicted
+++ resolved
@@ -5,11 +5,6 @@
 /// @title ECDSA Keep Factory Stub
 /// @dev This contract is for testing purposes only.
 contract ECDSAKeepFactoryStub is ECDSAKeepFactory {
-<<<<<<< HEAD
-    constructor(address sortitionPoolFactory, address tokenStaking)
-        public
-        ECDSAKeepFactory(sortitionPoolFactory, tokenStaking)
-=======
     constructor(
         address sortitionPoolFactory,
         address tokenStaking,
@@ -23,7 +18,6 @@
             keepBonding,
             randomBeacon
         )
->>>>>>> b2f32f4e
     {}
 
     // @dev Returns address of registered signer pool.
