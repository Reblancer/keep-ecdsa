{
  "name": "@keep-network/keep-ecdsa",
  "version": "0.7.7",
  "description": "Smart contracts for ECDSA Keep",
  "repository": {
    "type": "git",
    "url": "ssh://git@github.com/keep-network/keep-tecdsa.git"
  },
  "files": [
    "contracts/**/*.sol"
  ],
  "publishConfig": {
    "registry": "https://npm.pkg.github.com/"
  },
  "scripts": {
    "truffle": "truffle",
    "clean": "rm -rf build/",
    "build": "truffle compile",
    "test": "TEST=true truffle test"
  },
  "author": "Jakub Nowakowski <jakub.nowakowski@keep.network>",
  "license": "MIT",
  "bugs": {
    "url": "https://github.com/keep-network/keep-tecdsa/issues"
  },
  "homepage": "https://github.com/keep-network/keep-tecdsa",
  "dependencies": {
<<<<<<< HEAD
    "@keep-network/sortition-pools": "0.1.1-pre.12",
    "@keep-network/keep-core": "0.1.0",
=======
    "@keep-network/keep-core": "0.9.2",
    "@keep-network/sortition-pools": "0.1.1-pre.13",
>>>>>>> e875ff1b
    "openzeppelin-solidity": "2.3.0",
    "solidity-bytes-utils": "0.0.7"
  },
  "devDependencies": {
    "@babel/cli": "^7.4.4",
    "@babel/core": "^7.4.5",
    "@babel/node": "^7.4.5",
    "@babel/polyfill": "^7.4.4",
    "@babel/preset-env": "^7.4.5",
    "@babel/register": "^7.4.4",
    "bn-chai": "^1.0.1",
    "chai": "^4.2.0",
    "openzeppelin-test-helpers": "^0.4.3",
    "solc": "^0.5.16",
    "truffle": "^5.1.10",
    "truffle-assertions": "^0.9.2"
  }
}<|MERGE_RESOLUTION|>--- conflicted
+++ resolved
@@ -25,13 +25,8 @@
   },
   "homepage": "https://github.com/keep-network/keep-tecdsa",
   "dependencies": {
-<<<<<<< HEAD
-    "@keep-network/sortition-pools": "0.1.1-pre.12",
-    "@keep-network/keep-core": "0.1.0",
-=======
     "@keep-network/keep-core": "0.9.2",
     "@keep-network/sortition-pools": "0.1.1-pre.13",
->>>>>>> e875ff1b
     "openzeppelin-solidity": "2.3.0",
     "solidity-bytes-utils": "0.0.7"
   },
