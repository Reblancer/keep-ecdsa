--- conflicted
+++ resolved
@@ -34,13 +34,8 @@
   },
   "homepage": "https://github.com/keep-network/keep-ecdsa",
   "dependencies": {
-<<<<<<< HEAD
     "@keep-network/keep-core": ">1.3.0-rc <1.3.0",
     "@keep-network/sortition-pools": "1.1.0",
-=======
-    "@keep-network/keep-core": ">1.3.0-pre <1.3.0-rc",
-    "@keep-network/sortition-pools": ">1.2.0-pre <1.2.0-rc",
->>>>>>> ccb11fde
     "@openzeppelin/upgrades": "^2.7.2",
     "openzeppelin-solidity": "2.3.0",
     "solidity-bytes-utils": "0.0.7"
