--- conflicted
+++ resolved
@@ -18,11 +18,6 @@
     // address, holder's address and reference ID assigned on bond creation.
     mapping(bytes32 => uint256) internal lockedBonds;
 
-<<<<<<< HEAD
-    /// @notice Returns value of ether available for bonding for the operator.
-    /// @param operator Address of the operator.
-    /// @return Value of deposited ether available for bonding.
-=======
     /// @notice Returns the amount of ether the operator has made available for
     /// bonding by the bond creator. If the operator doesn't exists or the operator
     /// doesn't exists returns zero.
@@ -43,7 +38,6 @@
     /// @param operator Address of the operator.
     /// @return Value of deposited ether available for bonding.
     /// TODO: Should be replaced by availableUnbondedValue.
->>>>>>> 4652374f
     function availableBondingValue(address operator)
         public
         view
@@ -135,7 +129,6 @@
         lockedBonds[bondID] = 0;
     }
 
-<<<<<<< HEAD
    /// @notice Returns value of ether bonded for the operator.
    /// @param operator Address of the operator to bond.
    /// @param holder Address of the holder of the bond.
@@ -146,8 +139,6 @@
         return lockedBonds[bondID];
    }
 
-=======
->>>>>>> 4652374f
     /// @notice Releases the bond and moves the bond value to the operator's
     /// unbounded value pool.
     /// @dev Function requires that a caller is the holder of the bond which is
