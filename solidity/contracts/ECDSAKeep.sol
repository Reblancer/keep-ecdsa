--- conflicted
+++ resolved
@@ -15,12 +15,8 @@
     using SafeMath for uint256;
 
     // List of keep members' addresses.
-<<<<<<< HEAD
     address[] internal members;
-=======
-    address payable[] internal members;
-
->>>>>>> 80a49007
+
     // Minimum number of honest keep members required to produce a signature.
     uint256 honestThreshold;
 
