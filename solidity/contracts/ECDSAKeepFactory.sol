pragma solidity ^0.5.4;

import "./ECDSAKeep.sol";
import "./KeepBonding.sol";
import "./api/IBondedECDSAKeepFactory.sol";
import "./external/ITokenStaking.sol";
import "./utils/AddressArrayUtils.sol";
import "openzeppelin-solidity/contracts/math/SafeMath.sol";
import "@keep-network/sortition-pools/contracts/SortitionPool.sol";
import "@keep-network/sortition-pools/contracts/SortitionPoolFactory.sol";

/// @title ECDSA Keep Factory
/// @notice Contract creating bonded ECDSA keeps.
contract ECDSAKeepFactory is
    IBondedECDSAKeepFactory // TODO: Rename to BondedECDSAKeepFactory
{
    using AddressArrayUtils for address payable[];
    using SafeMath for uint256;

    // Notification that a new keep has been created.
    event ECDSAKeepCreated(
        address keepAddress,
        address payable[] members,
        address owner,
        address application
    );

    // Mapping of pools with registered member candidates for each application.
    mapping(address => address) candidatesPools; // application -> candidates pool

    bytes32 groupSelectionSeed;

    SortitionPoolFactory sortitionPoolFactory;
<<<<<<< HEAD
    ITokenStaking tokenStaking;

    constructor(address _sortitionPoolFactory, address _tokenStaking) public {
        sortitionPoolFactory = SortitionPoolFactory(_sortitionPoolFactory);
        tokenStaking = ITokenStaking(_tokenStaking);
=======
    KeepBonding keepBonding;

    constructor(address _sortitionPoolFactory, address _keepBonding) public {
        sortitionPoolFactory = SortitionPoolFactory(_sortitionPoolFactory);
        keepBonding = KeepBonding(_keepBonding);
>>>>>>> 484c8ea1
    }

    /// @notice Register caller as a candidate to be selected as keep member
    /// for the provided customer application. Caller can pass ether with this
    /// function call and the value will be registered as available for bonding.
    /// Operator can deposit a value for bonding also by calling the bonding
    /// contract directly.
    /// @dev If caller is already registered it returns without any changes.
    function registerMemberCandidate(address _application) external payable {
        if (candidatesPools[_application] == address(0)) {
            // This is the first time someone registers as signer for this
            // application so let's create a signer pool for it.
            candidatesPools[_application] = sortitionPoolFactory
                .createSortitionPool();
        }

        SortitionPool candidatesPool = SortitionPool(
            candidatesPools[_application]
        );

        address operator = msg.sender;
        if (!candidatesPool.isOperatorRegistered(operator)) {
            uint256 stakingWeight = tokenStaking.balanceOf(operator);
            candidatesPool.insertOperator(operator, stakingWeight);
        }

        keepBonding.deposit.value(msg.value)(msg.sender);
    }

    /// @notice Open a new ECDSA keep.
    /// @dev Selects a list of members for the keep based on provided parameters.
    /// A caller of this function is expected to be an application for which
    /// member candidates were registered in a pool.
    /// @param _groupSize Number of members in the keep.
    /// @param _honestThreshold Minimum number of honest keep members.
    /// @param _owner Address of the keep owner.
    /// @param _bond Value of ETH bond required from the keep (wei).
    /// @return Created keep address.
    function openKeep(
        uint256 _groupSize,
        uint256 _honestThreshold,
        address _owner,
        uint256 _bond
    ) external payable returns (address keepAddress) {
        address application = msg.sender;
        address pool = candidatesPools[application];
        require(pool != address(0), "No signer pool for this application");

        // TODO: The reminder will not be bonded. What should we do with it?
        uint256 memberBond = _bond.div(_groupSize);
        require(memberBond > 0, "Bond per member equals zero");

        address[] memory selected = SortitionPool(pool).selectSetGroup(
            _groupSize,
            groupSelectionSeed
        );

        address payable[] memory members = new address payable[](_groupSize);
        for (uint256 i = 0; i < _groupSize; i++) {
            // TODO: for each selected member, validate staking weight and create,
            // bond. If validation failed or bond could not be created, remove
            // operator from pool and try again.
            members[i] = address(uint160(selected[i]));
        }

        ECDSAKeep keep = new ECDSAKeep(_owner, members, _honestThreshold);

        keepAddress = address(keep);

        for (uint256 i = 0; i < _groupSize; i++) {
            keepBonding.createBond(
                members[i],
                uint256(keepAddress),
                memberBond
            );
            keepBonding.reassignBond(
                members[i],
                uint256(keepAddress),
                keepAddress,
                uint256(keepAddress)
            );
        }

        emit ECDSAKeepCreated(keepAddress, members, _owner, application);

        // TODO: as beacon for new entry and update groupSelectionSeed in callback

    }
}<|MERGE_RESOLUTION|>--- conflicted
+++ resolved
@@ -31,19 +31,17 @@
     bytes32 groupSelectionSeed;
 
     SortitionPoolFactory sortitionPoolFactory;
-<<<<<<< HEAD
     ITokenStaking tokenStaking;
+    KeepBonding keepBonding;
 
-    constructor(address _sortitionPoolFactory, address _tokenStaking) public {
+    constructor(
+        address _sortitionPoolFactory,
+        address _tokenStaking,
+        address _keepBonding
+    ) public {
         sortitionPoolFactory = SortitionPoolFactory(_sortitionPoolFactory);
         tokenStaking = ITokenStaking(_tokenStaking);
-=======
-    KeepBonding keepBonding;
-
-    constructor(address _sortitionPoolFactory, address _keepBonding) public {
-        sortitionPoolFactory = SortitionPoolFactory(_sortitionPoolFactory);
         keepBonding = KeepBonding(_keepBonding);
->>>>>>> 484c8ea1
     }
 
     /// @notice Register caller as a candidate to be selected as keep member
