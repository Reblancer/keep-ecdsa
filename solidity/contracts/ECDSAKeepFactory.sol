pragma solidity ^0.5.4;

import "./ECDSAKeep.sol";
import "./api/IECDSAKeepFactory.sol";
import "./utils/AddressArrayUtils.sol";
import "openzeppelin-solidity/contracts/math/SafeMath.sol";
import "@keep-network/sortition-pools/contracts/SortitionPool.sol";
import "@keep-network/sortition-pools/contracts/SortitionPoolFactory.sol";

/// @title ECDSA Keep Factory
/// @notice Contract creating bonded ECDSA keeps.
contract ECDSAKeepFactory is
    IECDSAKeepFactory // TODO: Rename to BondedECDSAKeepFactory
{
    using AddressArrayUtils for address payable[];
    using SafeMath for uint256;

    // Notification that a new keep has been created.
    event ECDSAKeepCreated(
        address keepAddress,
        address payable[] members,
        address owner,
        address application
    );

    // Mapping of pools with registered member candidates for each application.
    mapping(address => address) candidatesPools; // application -> candidates pool

    bytes32 groupSelectionSeed;

    SortitionPoolFactory sortitionPoolFactory;

    constructor(address _sortitionPoolFactory) public {
        sortitionPoolFactory = SortitionPoolFactory(_sortitionPoolFactory);
    }

    /// @notice Register caller as a candidate to be selected as keep member
    /// for the provided customer application
    /// @dev If caller is already registered it returns without any changes.
    function registerMemberCandidate(address _application) external {
        if (candidatesPools[_application] == address(0)) {
            // This is the first time someone registers as signer for this
            // application so let's create a signer pool for it.
            candidatesPools[_application] = sortitionPoolFactory
                .createSortitionPool();
        }

        SortitionPool candidatesPool = SortitionPool(
            candidatesPools[_application]
        );
<<<<<<< HEAD
        candidatesPool.insertOperator(msg.sender, 500); // TODO: take weight from staking contract
=======

        address operator = msg.sender;
        if (!candidatesPool.isOperatorRegistered(operator)) {
            candidatesPool.insertOperator(operator, 500); // TODO: take weight from staking contract
        }
>>>>>>> 09f75916
    }

    /// @notice Open a new ECDSA keep.
    /// @dev Selects a list of members for the keep based on provided parameters.
    /// A caller of this function is expected to be an application for which
    /// member candidates were registered in a pool.
    /// @param _groupSize Number of members in the keep.
    /// @param _honestThreshold Minimum number of honest keep members.
    /// @param _owner Address of the keep owner.
    /// @return Created keep address.
    function openKeep(
        uint256 _groupSize,
        uint256 _honestThreshold,
        address _owner
    ) external payable returns (address keepAddress) {
        address application = msg.sender;
        address pool = candidatesPools[application];
        require(pool != address(0), "No signer pool for this application");

        address[] memory selected = SortitionPool(pool).selectSetGroup(
            _groupSize,
            groupSelectionSeed
        );

        address payable[] memory members = new address payable[](_groupSize);
        for (uint256 i = 0; i < _groupSize; i++) {
            // TODO: for each selected member, validate staking weight and create,
            // bond. If validation failed or bond could not be created, remove
            // operator from pool and try again.
            members[i] = address(uint160(selected[i]));
        }

        ECDSAKeep keep = new ECDSAKeep(_owner, members, _honestThreshold);

        keepAddress = address(keep);

        emit ECDSAKeepCreated(keepAddress, members, _owner, application);

        // TODO: as beacon for new entry and update groupSelectionSeed in callback

    }
}<|MERGE_RESOLUTION|>--- conflicted
+++ resolved
@@ -48,15 +48,11 @@
         SortitionPool candidatesPool = SortitionPool(
             candidatesPools[_application]
         );
-<<<<<<< HEAD
-        candidatesPool.insertOperator(msg.sender, 500); // TODO: take weight from staking contract
-=======
 
         address operator = msg.sender;
         if (!candidatesPool.isOperatorRegistered(operator)) {
             candidatesPool.insertOperator(operator, 500); // TODO: take weight from staking contract
         }
->>>>>>> 09f75916
     }
 
     /// @notice Open a new ECDSA keep.
