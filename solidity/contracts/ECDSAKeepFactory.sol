pragma solidity ^0.5.4;

import "./ECDSAKeep.sol";
import "./KeepBonding.sol";
import "./api/IBondedECDSAKeepFactory.sol";

import "@keep-network/keep-core/contracts/utils/AddressArrayUtils.sol";
import "@keep-network/sortition-pools/contracts/BondedSortitionPool.sol";
import "@keep-network/sortition-pools/contracts/BondedSortitionPoolFactory.sol";
import "@keep-network/sortition-pools/contracts/api/IStaking.sol";
import "@keep-network/sortition-pools/contracts/api/IBonding.sol";

import "@keep-network/keep-core/contracts/IRandomBeacon.sol";

import "openzeppelin-solidity/contracts/math/SafeMath.sol";

/// @title ECDSA Keep Factory
/// @notice Contract creating bonded ECDSA keeps.
contract ECDSAKeepFactory is
    IBondedECDSAKeepFactory // TODO: Rename to BondedECDSAKeepFactory
{
    using AddressArrayUtils for address[];
    using SafeMath for uint256;

    // Notification that a new sortition pool has been created.
    event SortitionPoolCreated(address application, address sortitionPool);

    // Notification that a new keep has been created.
    event ECDSAKeepCreated(
        address keepAddress,
        address[] members,
        address owner,
        address application
    );

    // Mapping of pools with registered member candidates for each application.
    mapping(address => address) candidatesPools; // application -> candidates pool

    uint256 feeEstimate;
    uint256 public groupSelectionSeed;

    BondedSortitionPoolFactory sortitionPoolFactory;
    address tokenStaking;
    KeepBonding keepBonding;
    IRandomBeacon randomBeacon;

    uint256 public minimumStake = 200000 * 1e18;
    uint256 public minimumBond = 1; // TODO: Define economics

    // Gas required for a callback from the random beacon. The value specifies
    // gas required to call `setGroupSelectionSeed` function in the worst-case
    // scenario with all the checks and maximum allowed uint256 relay entry as
    // a callback parameter.
    uint256 callbackGas = 41830;

    // Random beacon sends back callback surplus to the requestor. It may also
    // decide to send additional request subsidy fee. What's more, it may happen
    // that the beacon is busy and we'll not refresh group selection seed from
    // the beacon. We accumulate all funds received from the beacon in the
    // subsidy pool and later distribute funds from this pull to selected
    // signers.
    uint256 public subsidyPool;

    constructor(
        address _sortitionPoolFactory,
        address _tokenStaking,
        address _keepBonding,
        address _randomBeacon
    ) public {
        sortitionPoolFactory = BondedSortitionPoolFactory(
            _sortitionPoolFactory
        );
        tokenStaking = _tokenStaking;
        keepBonding = KeepBonding(_keepBonding);
        randomBeacon = IRandomBeacon(_randomBeacon);
    }

    /// @notice Adds any received funds to the factory subsidy pool.
    function() external payable {
        subsidyPool += msg.value;
    }

    /// @notice Register caller as a candidate to be selected as keep member
    /// for the provided customer application.
    /// @dev If caller is already registered it returns without any changes.
<<<<<<< HEAD
    /// @param _application Address of the application.
=======
    /// @param _application Customer application address.
>>>>>>> e5d5eb3e
    function registerMemberCandidate(address _application) external {
        require(
            candidatesPools[_application] != address(0),
            "No pool found for the application"
        );

        BondedSortitionPool candidatesPool = BondedSortitionPool(
            candidatesPools[_application]
        );

        address operator = msg.sender;
        if (!candidatesPool.isOperatorInPool(operator)) {
            candidatesPool.joinPool(operator);
        }
    }

    /// @notice Creates new sortition pool for the application.
    /// @dev Emits an event after sortition pool creation.
    /// @param _application Address of the application.
    /// @return Address of the created sortition pool contract.
    function createSortitionPool(address _application)
        external
        returns (address)
    {
        if (candidatesPools[_application] == address(0)) {
            address sortitionPoolAddress = sortitionPoolFactory
                .createSortitionPool(
                IStaking(tokenStaking),
                IBonding(address(keepBonding)),
                minimumStake,
                minimumBond
            );

            candidatesPools[_application] = sortitionPoolAddress;

            emit SortitionPoolCreated(_application, sortitionPoolAddress);
        }

        return candidatesPools[_application];
    }

    /// @notice Gets the sortition pool address for the given application.
    /// @dev Reverts if sortition does not exits for the application.
    /// @param _application Address of the application.
    /// @return Address of the sortition pool contract.
    function getSortitionPool(address _application)
        external
        view
        returns (address)
    {
        require(
            candidatesPools[_application] != address(0),
            "No pool found for the application"
        );

        return candidatesPools[_application];
    }

    /// @notice Checks if operator is registered as a candidate for the given
    /// customer application.
    /// @param _operator Operator's address.
    /// @param _application Customer application address.
    /// @return True if operator is already registered in the candidates pool,
    /// false otherwise.
    function isOperatorRegistered(address _operator, address _application)
        public
        view
        returns (bool)
    {
        if (candidatesPools[_application] == address(0)) {
            return false;
        }

        BondedSortitionPool candidatesPool = BondedSortitionPool(
            candidatesPools[_application]
        );

        return candidatesPool.isOperatorRegistered(_operator);
    }

    /// @notice Checks if operator's details in the member candidates pool are
    /// up to date for the given application. If not update operator status
    /// function should be called by the one who is monitoring the status.
    /// @param _operator Operator's address.
    /// @param _application Customer application address.
    function isOperatorUpToDate(address _operator, address _application)
        external
        view
        returns (bool)
    {
        BondedSortitionPool candidatesPool = getSortitionPoolForOperator(
            _operator,
            _application
        );

        return candidatesPool.isOperatorUpToDate(_operator);
    }

    /// @notice Invokes update of operator's details in the member candidates pool
    /// for the given application
    /// @param _operator Operator's address.
    /// @param _application Customer application address.
    function updateOperatorStatus(address _operator, address _application)
        external
    {
        BondedSortitionPool candidatesPool = getSortitionPoolForOperator(
            _operator,
            _application
        );

        candidatesPool.updateOperatorStatus(_operator);
    }

    /// @notice Gets bonded sortition pool of specific application for the
    /// operator.
    /// @dev Reverts if the operator is not registered for the application.
    /// @param _operator Operator's address.
    /// @param _application Customer application address.
    /// @return Bonded sortition pool.
    function getSortitionPoolForOperator(
        address _operator,
        address _application
    ) internal view returns (BondedSortitionPool) {
        require(
            isOperatorRegistered(_operator, _application),
            "Operator not registered for the application"
        );

        return BondedSortitionPool(candidatesPools[_application]);
    }

    /// @notice Gets a fee estimate for opening a new keep.
    /// @return Uint256 estimate.
    function openKeepFeeEstimate() public view returns (uint256) {
        return randomBeacon.entryFeeEstimate(callbackGas);
    }

    /// @notice Open a new ECDSA keep.
    /// @dev Selects a list of members for the keep based on provided parameters.
    /// A caller of this function is expected to be an application for which
    /// member candidates were registered in a pool.
    /// @param _groupSize Number of members in the keep.
    /// @param _honestThreshold Minimum number of honest keep members.
    /// @param _owner Address of the keep owner.
    /// @param _bond Value of ETH bond required from the keep (wei).
    /// @return Created keep address.
    function openKeep(
        uint256 _groupSize,
        uint256 _honestThreshold,
        address _owner,
        uint256 _bond
    ) external payable returns (address keepAddress) {
        address application = msg.sender;
        address pool = candidatesPools[application];
        require(pool != address(0), "No signer pool for this application");

        // In Solidity, division rounds towards zero (down) and dividing
        // '_bond' by '_groupSize' can leave a remainder. Even though, a remainder
        // is very small, we want to avoid this from happening and memberBond is
        // rounded up by: `(bond + groupSize - 1 ) / groupSize`
        // Ex. (100 + 3 - 1) / 3 = 34
        uint256 memberBond = (_bond.add(_groupSize).sub(1)).div(_groupSize);
        require(memberBond > 0, "Bond per member must be greater than zero");

        require(
            msg.value >= openKeepFeeEstimate(),
            "Insufficient payment for opening a new keep"
        );

        address[] memory members = BondedSortitionPool(pool).selectSetGroup(
            _groupSize,
            bytes32(groupSelectionSeed),
            memberBond
        );

        newGroupSelectionSeed();

        ECDSAKeep keep = new ECDSAKeep(
            _owner,
            members,
            _honestThreshold,
            tokenStaking,
            address(keepBonding)
        );

        keepAddress = address(keep);

        for (uint256 i = 0; i < _groupSize; i++) {
            keepBonding.createBond(
                members[i],
                keepAddress,
                uint256(keepAddress),
                memberBond,
                pool
            );
        }

        // If subsidy pool is non-empty, distribute the value to signers but
        // never distribute more than the payment for opening a keep.
        uint256 signerSubsidy = subsidyPool < msg.value
            ? subsidyPool
            : msg.value;
        if (signerSubsidy > 0) {
            subsidyPool -= signerSubsidy;
            keep.distributeETHToMembers.value(signerSubsidy)();
        }

        emit ECDSAKeepCreated(keepAddress, members, _owner, application);
    }

    /// @notice Updates group selection seed.
    /// @dev The main goal of this function is to request the random beacon to
    /// generate a new random number. The beacon generates the number asynchronously
    /// and will call a callback function when the number is ready. In the meantime
    /// we update current group selection seed to a new value using a hash function.
    /// In case of the random beacon request failure this function won't revert
    /// but add beacon payment to factory's subsidy pool.
    function newGroupSelectionSeed() internal {
        // Calculate new group selection seed based on the current seed.
        // We added address of the factory as a key to calculate value different
        // than sortition pool RNG will, so we don't end up selecting almost
        // identical group.
        groupSelectionSeed = uint256(
            keccak256(abi.encodePacked(groupSelectionSeed, address(this)))
        );

        // Call the random beacon to get a random group selection seed.
        (bool success, ) = address(randomBeacon).call.value(msg.value)(
            abi.encodeWithSignature(
                "requestRelayEntry(address,string,uint256)",
                address(this),
                "setGroupSelectionSeed(uint256)",
                callbackGas
            )
        );
        if (!success) {
            subsidyPool += msg.value; // beacon is busy
        }
    }

    /// @notice Sets a new group selection seed value.
    /// @dev The function is expected to be called in a callback by the random
    /// beacon.
    /// @param _groupSelectionSeed New value of group selection seed.
    function setGroupSelectionSeed(uint256 _groupSelectionSeed)
        external
        onlyRandomBeacon
    {
        groupSelectionSeed = _groupSelectionSeed;
    }

    /// @notice Checks if the caller is the random beacon.
    /// @dev Throws an error if called by any account other than the random beacon.
    modifier onlyRandomBeacon() {
        require(
            address(randomBeacon) == msg.sender,
            "Caller is not the random beacon"
        );
        _;
    }
}<|MERGE_RESOLUTION|>--- conflicted
+++ resolved
@@ -83,11 +83,7 @@
     /// @notice Register caller as a candidate to be selected as keep member
     /// for the provided customer application.
     /// @dev If caller is already registered it returns without any changes.
-<<<<<<< HEAD
     /// @param _application Address of the application.
-=======
-    /// @param _application Customer application address.
->>>>>>> e5d5eb3e
     function registerMemberCandidate(address _application) external {
         require(
             candidatesPools[_application] != address(0),
