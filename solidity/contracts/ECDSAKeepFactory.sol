pragma solidity ^0.5.4;

import "./ECDSAKeep.sol";
import "./utils/AddressArrayUtils.sol";

/// @title ECDSA Keep Factory
/// @notice Contract creating ECDSA keeps.
/// @dev TODO: This is a stub contract - needs to be implemented.
contract ECDSAKeepFactory {
    using AddressArrayUtils for address[];

    // List of keeps.
    ECDSAKeep[] keeps;

    // List of candidates to be selected as keep members. Once the candidate is
    // registered it remains on the list forever.
    // TODO: It's a temporary solution until we implement proper candidate
    // registration and member selection.
    address[] memberCandidates;

    // Notification that a new keep has been created.
    event ECDSAKeepCreated(
        address keepAddress,
        address[] members
    );

    /// @notice Register caller as a candidate to be selected as keep member.
    /// @dev If caller is already registered it returns without any changes.
    /// TODO: This is a simplified solution until we have proper registration
    /// and group selection.
    function registerMemberCandidate() external {
        if (!memberCandidates.contains(msg.sender)) {
            memberCandidates.push(msg.sender);
        }
    }

    /// @notice Open a new ECDSA keep.
    /// @dev Selects a list of members for the keep based on provided parameters.
    /// @param _groupSize Number of members in the keep.
    /// @param _honestThreshold Minimum number of honest keep members.
    /// @param _owner Address of the keep owner.
    /// @return Created keep address.
    function openKeep(
        uint256 _groupSize,
        uint256 _honestThreshold,
        address _owner
    ) external payable returns (address keepAddress) {
        address payable[] memory _members = selectECDSAKeepMembers(_groupSize);

        ECDSAKeep keep = new ECDSAKeep(
            _owner,
            _members,
            _honestThreshold
        );
        keeps.push(keep);

        keepAddress = address(keep);

        emit ECDSAKeepCreated(keepAddress, _members);
    }

    /// @notice Runs member selection for an ECDSA keep.
    /// @dev Stub implementations generates a group with only one member. Member
    /// is randomly selected from registered member candidates.
    /// @param _groupSize Number of members to be selected.
    /// @return List of selected members addresses.
    function selectECDSAKeepMembers(
        uint256 _groupSize
<<<<<<< HEAD
    ) internal pure returns (address payable[] memory members){
        // TODO: Implement members selection
=======
    ) internal view returns (address[] memory members){
        require(memberCandidates.length > 0, 'keep member candidates list is empty');

>>>>>>> 40c6cfd8
        _groupSize;

        members = new address payable[](1);

        // TODO: Use the random beacon for randomness.
        uint memberIndex = uint256(keccak256(abi.encodePacked(block.timestamp)))
            % memberCandidates.length;

        members[0] = memberCandidates[memberIndex];
    }
}<|MERGE_RESOLUTION|>--- conflicted
+++ resolved
@@ -7,7 +7,7 @@
 /// @notice Contract creating ECDSA keeps.
 /// @dev TODO: This is a stub contract - needs to be implemented.
 contract ECDSAKeepFactory {
-    using AddressArrayUtils for address[];
+    using AddressArrayUtils for address payable[];
 
     // List of keeps.
     ECDSAKeep[] keeps;
@@ -16,12 +16,12 @@
     // registered it remains on the list forever.
     // TODO: It's a temporary solution until we implement proper candidate
     // registration and member selection.
-    address[] memberCandidates;
+    address payable[] memberCandidates;
 
     // Notification that a new keep has been created.
     event ECDSAKeepCreated(
         address keepAddress,
-        address[] members
+        address payable[] members
     );
 
     /// @notice Register caller as a candidate to be selected as keep member.
@@ -66,14 +66,9 @@
     /// @return List of selected members addresses.
     function selectECDSAKeepMembers(
         uint256 _groupSize
-<<<<<<< HEAD
-    ) internal pure returns (address payable[] memory members){
-        // TODO: Implement members selection
-=======
-    ) internal view returns (address[] memory members){
+    ) internal view returns (address payable[] memory members){
         require(memberCandidates.length > 0, 'keep member candidates list is empty');
 
->>>>>>> 40c6cfd8
         _groupSize;
 
         members = new address payable[](1);
