--- conflicted
+++ resolved
@@ -35,27 +35,23 @@
     uint256 feeEstimate;
     bytes32 groupSelectionSeed;
 
-<<<<<<< HEAD
-    SortitionPoolFactory sortitionPoolFactory;
+    BondedSortitionPoolFactory sortitionPoolFactory;
     ITokenStaking tokenStaking;
-
-    constructor(address _sortitionPoolFactory, address _tokenStaking) public {
-        sortitionPoolFactory = SortitionPoolFactory(_sortitionPoolFactory);
-        tokenStaking = ITokenStaking(_tokenStaking);
-=======
-    BondedSortitionPoolFactory sortitionPoolFactory;
-    address tokenStaking = address(666); // TODO: Take from constructor
     KeepBonding keepBonding;
 
     uint256 minimumStake = 1; // TODO: Take from setter
     uint256 minimumBond = 1; // TODO: Take from setter
 
-    constructor(address _sortitionPoolFactory, address _keepBonding) public {
+    constructor(
+        address _sortitionPoolFactory,
+        address _tokenStaking,
+        address _keepBonding
+    ) public {
         sortitionPoolFactory = BondedSortitionPoolFactory(
             _sortitionPoolFactory
         );
+        tokenStaking = ITokenStaking(_tokenStaking);
         keepBonding = KeepBonding(_keepBonding);
->>>>>>> 4652374f
     }
 
     /// @notice Register caller as a candidate to be selected as keep member
@@ -78,17 +74,8 @@
         );
 
         address operator = msg.sender;
-<<<<<<< HEAD
-        if (!candidatesPool.isOperatorRegistered(operator)) {
-            uint256 stakingWeight = tokenStaking.eligibleStake(
-                operator,
-                address(this)
-            );
-            candidatesPool.insertOperator(operator, stakingWeight);
-=======
         if (!candidatesPool.isOperatorInPool(operator)) {
             candidatesPool.joinPool(operator);
->>>>>>> 4652374f
         }
     }
 
