pragma solidity ^0.5.4;

import "openzeppelin-solidity/contracts/ownership/Ownable.sol";
import "@keep-network/keep-core/contracts/Registry.sol";
import "./api/IBondedECDSAKeepVendor.sol";

/// @title Bonded ECDSA Keep Vendor
/// @notice The contract is used to obtain a new Bonded ECDSA keep.
/// @dev Interacts with ECDSA keep factory to obtain a new instance of a bonded
/// ECDSA keep. The latest version of ECDSA keep factory can be registered for
/// a vendor.
contract BondedECDSAKeepVendorImplV1 is IBondedECDSAKeepVendor, Ownable {

<<<<<<< HEAD
    // Mapping to store new implementation versions that inherit from this contract.
    mapping (string => bool) internal _initialized;

    // Registry contract with a list of approved factories (operator contracts) and upgraders.
    Registry internal registry;

    // List of ECDSA keep factories.
    address payable[] public factories;

    /// @dev Throws if called by any account other than the operator contract upgrader authorized for this service contract.
    modifier onlyOperatorContractUpgrader() {
        address operatorContractUpgrader = registry.operatorContractUpgraderFor(address(this));
        require(operatorContractUpgrader == msg.sender, "Caller is not operator contract upgrader");
        _;
    }

    /// @dev Initialize Keep Vendor contract implementation.
    /// @param registryAddress Keep registry contract linked to this contract.
    function initialize(
        address registryAddress
    )
        public
    {
        require(!initialized(), "Contract is already initialized.");
        _initialized["BondedECDSAKeepVendorImplV1"] = true;
        registry = Registry(registryAddress);
    }

    /// @dev Checks if this contract is initialized.
    function initialized() public view returns (bool) {
        return _initialized["BondedECDSAKeepVendorImplV1"];
    }

    /// @notice Register new ECDSA keep factory.
    /// @dev Adds a factory address to the list of registered factories. Address
    /// cannot be zero and cannot be already registered.
    /// @param _factory ECDSA keep factory address.
    function registerFactory(address payable _factory) external onlyOperatorContractUpgrader {
        require(
            !factories.contains(_factory),
            "Factory address already registered"
        );
        require(
            registry.isApprovedOperatorContract(_factory),
            "Factory contract is not approved"
        );

        factories.push(_factory);
=======
    // Address of ECDSA keep factory.
    address payable keepFactory;

    /// @notice Register a new ECDSA keep factory.
    /// @dev Registers a new ECDSA keep factory. Address cannot be zero
    /// and replaces the old one if it was registered.
    /// @param _factory ECDSA keep factory address.
    function registerFactory(address payable _factory) external onlyOwner {
        require(_factory != address(0), "Incorrect factory address");
        keepFactory = _factory;
>>>>>>> 2c3f87d2
    }

    /// @notice Select the latest ECDSA keep factory.
    /// @return ECDSA keep factory address.
    function selectFactory() public view returns (address payable) {
        require(keepFactory != address(0), "Keep factory is not registered");
        return keepFactory;
    }
}<|MERGE_RESOLUTION|>--- conflicted
+++ resolved
@@ -11,15 +11,14 @@
 /// a vendor.
 contract BondedECDSAKeepVendorImplV1 is IBondedECDSAKeepVendor, Ownable {
 
-<<<<<<< HEAD
     // Mapping to store new implementation versions that inherit from this contract.
     mapping (string => bool) internal _initialized;
 
     // Registry contract with a list of approved factories (operator contracts) and upgraders.
     Registry internal registry;
 
-    // List of ECDSA keep factories.
-    address payable[] public factories;
+    // Address of ECDSA keep factory.
+    address payable keepFactory;
 
     /// @dev Throws if called by any account other than the operator contract upgrader authorized for this service contract.
     modifier onlyOperatorContractUpgrader() {
@@ -45,33 +44,17 @@
         return _initialized["BondedECDSAKeepVendorImplV1"];
     }
 
-    /// @notice Register new ECDSA keep factory.
-    /// @dev Adds a factory address to the list of registered factories. Address
-    /// cannot be zero and cannot be already registered.
+    /// @notice Register a new ECDSA keep factory.
+    /// @dev Registers a new ECDSA keep factory. Address cannot be zero
+    /// and replaces the old one if it was registered.
     /// @param _factory ECDSA keep factory address.
     function registerFactory(address payable _factory) external onlyOperatorContractUpgrader {
-        require(
-            !factories.contains(_factory),
-            "Factory address already registered"
-        );
+        require(_factory != address(0), "Incorrect factory address");
         require(
             registry.isApprovedOperatorContract(_factory),
             "Factory contract is not approved"
         );
-
-        factories.push(_factory);
-=======
-    // Address of ECDSA keep factory.
-    address payable keepFactory;
-
-    /// @notice Register a new ECDSA keep factory.
-    /// @dev Registers a new ECDSA keep factory. Address cannot be zero
-    /// and replaces the old one if it was registered.
-    /// @param _factory ECDSA keep factory address.
-    function registerFactory(address payable _factory) external onlyOwner {
-        require(_factory != address(0), "Incorrect factory address");
         keepFactory = _factory;
->>>>>>> 2c3f87d2
     }
 
     /// @notice Select the latest ECDSA keep factory.
