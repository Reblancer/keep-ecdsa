pragma solidity ^0.5.4;

import "./KeepBonding.sol";
import "./api/IBondedECDSAKeep.sol";

import "@keep-network/keep-core/contracts/TokenStaking.sol";
import "@keep-network/keep-core/contracts/utils/AddressArrayUtils.sol";

import "openzeppelin-solidity/contracts/math/SafeMath.sol";
import "openzeppelin-solidity/contracts/token/ERC20/IERC20.sol";

/// @title Bonded ECDSA Keep
/// @notice ECDSA keep with additional signer bond requirement.
/// @dev This contract is used as a master contract for clone factory in
/// BondedECDSAKeepFactory as per EIP-1167. It should never be removed after
/// initial deployment as this will break functionality for all created clones.
contract BondedECDSAKeep is IBondedECDSAKeep {
    using AddressArrayUtils for address[];
    using SafeMath for uint256;

    // Flags execution of contract initialization.
    bool isInitialized;

    // Address of the keep's owner.
    address private owner;

    // List of keep members' addresses.
    address[] internal members;

    // Minimum number of honest keep members required to produce a signature.
    uint256 honestThreshold;

    // Keep's ECDSA public key serialized to 64-bytes, where X and Y coordinates
    // are padded with zeros to 32-byte each.
    bytes publicKey;

    // Latest digest requested to be signed. Used to validate submitted signature.
    bytes32 digest;

    // Map of all digests requested to be signed. Used to validate submitted signature.
    mapping(bytes32 => bool) digests;

    // Timeout for the keep public key to appear on the chain. Time is counted
    // from the moment keep has been created.
    uint256 public constant keyGenerationTimeout = 150 * 60; // 2.5h in seconds

    // The timestamp at which keep has been created and key generation process
    // started.
    uint256 internal keyGenerationStartTimestamp;

    // Timeout for a signature to appear on the chain. Time is counted from the
    // moment signing request occurred.
    uint256 public constant signingTimeout = 90 * 60; // 1.5h in seconds

    // The timestamp at which signing process started. Used also to track if
    // signing is in progress. When set to `0` indicates there is no
    // signing process in progress.
    uint256 internal signingStartTimestamp;

    // Map stores public key by member addresses. All members should submit the
    // same public key.
    mapping(address => bytes) submittedPublicKeys;

    // Map stores amount of wei stored in the contract for each member address.
    mapping(address => uint256) memberETHBalances;

    // Flag to monitor current keep state. If the keep is active members monitor
    // it and support requests for the keep owner. If the owner decides to close
    // the keep the flag is set to false.
    bool public isActive;

    // Notification that the keep was requested to sign a digest.
    event SignatureRequested(bytes32 digest);

    // Notification that the submitted public key does not match a key submitted
    // by other member. The event contains address of the member who tried to
    // submit a public key and a conflicting public key submitted already by other
    // member.
    event ConflictingPublicKeySubmitted(
        address submittingMember,
        bytes conflictingPublicKey
    );

    // Notification that keep's ECDSA public key has been successfully established.
    event PublicKeyPublished(bytes publicKey);

    // Notification that members received ether transfer.
    event ETHDistributedToMembers();

    // Notification that the keep was closed by the owner. Members no longer need
    // to support it.
    event KeepClosed();

    // Notification that the signature has been calculated. Contains a digest which
    // was used for signature calculation and a signature in a form of r, s and
    // recovery ID values.
    // The signature is chain-agnostic. Some chains (e.g. Ethereum and BTC) requires
    // `v` to be calculated by increasing recovery id by 27. Please consult the
    // documentation about what the particular chain expects.
    event SignatureSubmitted(
        bytes32 digest,
        bytes32 r,
        bytes32 s,
        uint8 recoveryID
    );

    TokenStaking tokenStaking;
    KeepBonding keepBonding;

    /// @notice Initialization function.
    /// @dev We use clone factory to create new keep. That is why this contract
    /// doesn't have a constructor. We provide keep parameters for each instance
    /// function after cloning instances from the master contract.
    /// @param _owner Address of the keep owner.
    /// @param _members Addresses of the keep members.
    /// @param _honestThreshold Minimum number of honest keep members.
    /// @param _tokenStaking Address of the TokenStaking contract.
    /// @param _keepBonding Address of the KeepBonding contract.
    function initialize(
        address _owner,
        address[] memory _members,
        uint256 _honestThreshold,
        address _tokenStaking,
        address _keepBonding
    ) public {
        require(!isInitialized, "Contract already initialized");

        owner = _owner;
        members = _members;
        honestThreshold = _honestThreshold;
        tokenStaking = TokenStaking(_tokenStaking);
        keepBonding = KeepBonding(_keepBonding);
        isActive = true;
        isInitialized = true;

        /* solium-disable-next-line security/no-block-members*/
        keyGenerationStartTimestamp = block.timestamp;
    }

    /// @notice Submits a public key to the keep.
    /// @dev Public key is published successfully if all members submit the same
    /// value. In case of conflicts with others members submissions it will emit
    /// `ConflictingPublicKeySubmitted` event. When all submitted keys match
    /// it will store the key as keep's public key and emit a `PublicKeyPublished`
    /// event.
    /// @param _publicKey Signer's public key.
    function submitPublicKey(bytes calldata _publicKey) external onlyMember {
        require(!hasKeyGenerationTimedOut(), "Key generation timeout elapsed");

        require(
            !hasMemberSubmittedPublicKey(msg.sender),
            "Member already submitted a public key"
        );

        require(_publicKey.length == 64, "Public key must be 64 bytes long");

        submittedPublicKeys[msg.sender] = _publicKey;

        // Check if public keys submitted by all keep members are the same as
        // the currently submitted one.
        uint256 matchingPublicKeysCount = 0;
        for (uint256 i = 0; i < members.length; i++) {
            if (
                keccak256(submittedPublicKeys[members[i]]) !=
                keccak256(_publicKey)
            ) {
                // Emit an event only if compared member already submitted a value.
                if (hasMemberSubmittedPublicKey(members[i])) {
                    emit ConflictingPublicKeySubmitted(
                        msg.sender,
                        submittedPublicKeys[members[i]]
                    );
                }
            } else {
                matchingPublicKeysCount++;
            }
        }

        if (matchingPublicKeysCount != members.length) {
            return;
        }

        // All submitted signatures match.
        publicKey = _publicKey;
        emit PublicKeyPublished(_publicKey);
    }

    /// @notice Returns true if the ongoing key generation process timed out.
    /// @dev There is a certain timeout for keep public key to be produced and
    /// appear on the chain, see `keyGenerationTimeout`.
    function hasKeyGenerationTimedOut() internal view returns (bool) {
        /* solium-disable-next-line */
        return
            block.timestamp >
            keyGenerationStartTimestamp + keyGenerationTimeout;
    }

    /// @notice Checks if the member already submitted a public key.
    /// @param _member Address of the member.
    /// @return True if member already submitted a public key, else false.
    function hasMemberSubmittedPublicKey(address _member)
        internal
        view
        returns (bool)
    {
        return submittedPublicKeys[_member].length != 0;
    }

    /// @notice Returns keep's ECDSA public key.
    /// @return Keep's ECDSA public key.
    function getPublicKey() external view returns (bytes memory) {
        return publicKey;
    }

    /// @notice Returns the amount of the keep's ETH bond in wei.
    /// @return The amount of the keep's ETH bond in wei.
    function checkBondAmount() external view returns (uint256) {
        uint256 sumBondAmount = 0;
        for (uint256 i = 0; i < members.length; i++) {
            sumBondAmount += keepBonding.bondAmount(
                members[i],
                address(this),
                uint256(address(this))
            );
        }

        return sumBondAmount;
    }

    /// @notice Seizes the signer's ETH bond. After seizing bonds keep is
    /// closed so it will not respond to signing requests. Bonds can be seized
    /// only when there is no signing in progress or requested signing process
    /// has timed out.
    // TODO: Rename to `seizeMembersBonds` for consistency.
    function seizeSignerBonds() external onlyOwner {
        markAsClosed();

        for (uint256 i = 0; i < members.length; i++) {
            uint256 amount = keepBonding.bondAmount(
                members[i],
                address(this),
                uint256(address(this))
            );

            keepBonding.seizeBond(
                members[i],
                uint256(address(this)),
                amount,
                address(uint160(owner))
            );
        }
    }

    /// @notice Submits a fraud proof for a valid signature from this keep that was
    /// not first approved via a call to sign.
    /// @dev The function expects the signed digest to be calculated as a sha256 hash
    /// of the preimage: `sha256(_preimage))`. The digest is verified against the
    /// preimage to ensure the security of the ECDSA protocol. Verifying just the
    /// signature and the digest is not enough and leaves the possibility of the
    /// the existential forgery.
    /// @param _v Signature's header byte: `27 + recoveryID`.
    /// @param _r R part of ECDSA signature.
    /// @param _s S part of ECDSA signature.
    /// @param _signedDigest Digest for the provided signature. Result of hashing
    /// the preimage with sha256.
    /// @param _preimage Preimage of the hashed message.
    /// @return True if fraud, error otherwise.
    function submitSignatureFraud(
        uint8 _v,
        bytes32 _r,
        bytes32 _s,
        bytes32 _signedDigest,
        bytes calldata _preimage
    ) external returns (bool _isFraud) {
        require(publicKey.length != 0, "Public key was not set yet");

        bytes32 calculatedDigest = sha256(_preimage);
        require(
            _signedDigest == calculatedDigest,
            "Signed digest does not match double sha256 hash of the preimage"
        );

        bool isSignatureValid = publicKeyToAddress(publicKey) ==
            ecrecover(_signedDigest, _v, _r, _s);

        // Check if the signature is valid but was not requested.
        require(
            isSignatureValid && !digests[_signedDigest],
            "Signature is not fraudulent"
        );

        return true;
    }

    /// @notice Calculates a signature over provided digest by the keep.
    /// @dev Only one signing process can be in progress at a time.
    /// @param _digest Digest to be signed.
    function sign(bytes32 _digest) external onlyOwner onlyWhenActive {
        require(publicKey.length != 0, "Public key was not set yet");
        require(!isSigningInProgress(), "Signer is busy");

        /* solium-disable-next-line */
        signingStartTimestamp = block.timestamp;

        digests[_digest] = true;
        digest = _digest;

        emit SignatureRequested(_digest);
    }

    /// @notice Checks if keep is currently awaiting a signature for the given digest.
    /// @dev Validates if the signing is currently in progress and compares provided
    /// digest with the one for which the latest signature was requested.
    /// @param _digest Digest for which to check if signature is being awaited.
    /// @return True if the digest is currently expected to be signed, else false.
    function isAwaitingSignature(bytes32 _digest) external view returns (bool) {
        return isSigningInProgress() && digest == _digest;
    }

    /// @notice Submits a signature calculated for the given digest.
    /// @dev Fails if signature has not been requested or a signature has already
    /// been submitted.
    /// Validates s value to ensure it's in the lower half of the secp256k1 curve's
    /// order.
    /// @param _r Calculated signature's R value.
    /// @param _s Calculated signature's S value.
    /// @param _recoveryID Calculated signature's recovery ID (one of {0, 1, 2, 3}).
    function submitSignature(bytes32 _r, bytes32 _s, uint8 _recoveryID)
        external
        onlyMember
    {
        require(isSigningInProgress(), "Not awaiting a signature");
        require(!hasSigningTimedOut(), "Signing timeout elapsed");
        require(_recoveryID < 4, "Recovery ID must be one of {0, 1, 2, 3}");

        // Validate `s` value for a malleability concern described in EIP-2.
        // Only signatures with `s` value in the lower half of the secp256k1
        // curve's order are considered valid.
        require(
            uint256(_s) <=
                0x7FFFFFFFFFFFFFFFFFFFFFFFFFFFFFFF5D576E7357A4501DDFE92F46681B20A0,
            "Malleable signature - s should be in the low half of secp256k1 curve's order"
        );

        // We add 27 to the recovery ID to align it with ethereum and bitcoin
        // protocols where 27 is added to recovery ID to indicate usage of
        // uncompressed public keys.
        uint8 _v = 27 + _recoveryID;

        // Validate signature.
        require(
            publicKeyToAddress(publicKey) == ecrecover(digest, _v, _r, _s),
            "Invalid signature"
        );

        signingStartTimestamp = 0;

        emit SignatureSubmitted(digest, _r, _s, _recoveryID);
    }

    /// @notice Returns true if signing of a digest is currently in progress.
    function isSigningInProgress() internal view returns (bool) {
        return signingStartTimestamp != 0;
    }

    /// @notice Returns true if the ongoing signing process timed out.
    /// @dev There is a certain timeout for a signature to be produced, see
    /// `signingTimeout`.
    function hasSigningTimedOut() internal view returns (bool) {
        return
            signingStartTimestamp != 0 &&
            /* solium-disable-next-line */
            block.timestamp > signingStartTimestamp + signingTimeout;
    }

    /// @notice Closes keep when owner decides that they no longer need it.
    /// Releases bonds to the keep members. Keep can be closed only when
    /// there is no signing in progress or requested signing process has timed out.
<<<<<<< HEAD
    /// @dev The function can be called only by the owner of the keep and only
    /// if the keep has not been already closed.
=======
    /// @dev The function can be called by the owner of the keep and only if the
    /// keep has not been closed already.
>>>>>>> 8f0ad606
    function closeKeep() external onlyOwner onlyWhenActive {
        markAsClosed();
        freeMembersBonds();
    }

    /// @notice Marks the keep as closed. Keep can be marked as closed only
    /// when there is no signing in progress or the requested signing process
    /// has timed out.
    function markAsClosed() internal {
        require(
            !isSigningInProgress() || hasSigningTimedOut(),
            "Requested signing has not timed out yet"
        );

        isActive = false;
        emit KeepClosed();
    }

    /// @notice Returns bonds to the keep members.
    function freeMembersBonds() internal {
        for (uint256 i = 0; i < members.length; i++) {
            keepBonding.freeBond(members[i], uint256(address(this)));
        }
    }

    /// @notice Coverts a public key to an ethereum address.
    /// @param _publicKey Public key provided as 64-bytes concatenation of
    /// X and Y coordinates (32-bytes each).
    /// @return Ethereum address.
    function publicKeyToAddress(bytes memory _publicKey)
        internal
        pure
        returns (address)
    {
        // We hash the public key and then truncate last 20 bytes of the digest
        // which is the ethereum address.
        return address(uint160(uint256(keccak256(_publicKey))));
    }

    /// @notice Distributes ETH evenly across all keep members. If the value
    /// cannot be divided evenly across the members, it submits the remainder to
    /// the last keep member.
    /// @dev Only the value passed to this function will be distributed. This
    /// function does not transfer the value to the members' accounts, instead
    /// it holds the value in the contract until withdraw function is called for
    /// the specific member.
    function distributeETHToMembers() external payable {
        uint256 memberCount = members.length;
        uint256 dividend = msg.value.div(memberCount);

        require(dividend > 0, "Dividend value must be non-zero");

        for (uint16 i = 0; i < memberCount - 1; i++) {
            memberETHBalances[members[i]] += dividend;
        }

        // Transfer of dividend for the last member. Remainder might be equal to
        // zero in case of even distribution or some small number.
        uint256 remainder = msg.value.mod(memberCount);
        memberETHBalances[members[memberCount - 1]] += dividend.add(remainder);

        emit ETHDistributedToMembers();
    }

    /// @notice Distributes ERC20 token evenly across all keep members.
    /// The token is sent to the beneficiary of each member.
    /// @dev This works with any ERC20 token that implements a transferFrom
    /// function similar to the interface imported here from
    /// openZeppelin. This function only has authority over pre-approved
    /// token amount. We don't explicitly check for allowance, SafeMath
    /// subtraction overflow is enough protection. If the value cannot be
    /// divided evenly across the members, it submits the remainder to the last
    /// keep member.
    /// @param _tokenAddress Address of the ERC20 token to distribute.
    /// @param _value Amount of ERC20 token to distribute.
    function distributeERC20ToMembers(address _tokenAddress, uint256 _value)
        external
    {
        IERC20 token = IERC20(_tokenAddress);

        uint256 memberCount = members.length;
        uint256 dividend = _value.div(memberCount);

        require(dividend > 0, "Dividend value must be non-zero");

        for (uint16 i = 0; i < memberCount - 1; i++) {
            token.transferFrom(
                msg.sender,
                tokenStaking.magpieOf(members[i]),
                dividend
            );
        }

        // Transfer of dividend for the last member. Remainder might be equal to
        // zero in case of even distribution or some small number.
        uint256 remainder = _value.mod(memberCount);
        token.transferFrom(
            msg.sender,
            tokenStaking.magpieOf(members[memberCount - 1]),
            dividend.add(remainder)
        );
    }

    /// @notice Gets current amount of ETH hold in the keep for the member.
    /// @param _member Keep member address.
    /// @return Current balance in wei.
    function getMemberETHBalance(address _member)
        external
        view
        returns (uint256)
    {
        return memberETHBalances[_member];
    }

    /// @notice Withdraws amount of ether hold in the keep for the member.
    /// The value is sent to the beneficiary of the specific member.
    /// @param _member Keep member address.
    function withdraw(address _member) external {
        uint256 value = memberETHBalances[_member];
        memberETHBalances[_member] = 0;

        /* solium-disable-next-line security/no-call-value */
        (bool success, ) = tokenStaking.magpieOf(_member).call.value(value)("");

        require(success, "Transfer failed");
    }

    /// @notice Checks if the caller is the keep's owner.
    /// @dev Throws an error if called by any account other than owner.
    modifier onlyOwner() {
        require(owner == msg.sender, "Caller is not the keep owner");
        _;
    }

    /// @notice Checks if the caller is a keep member.
    /// @dev Throws an error if called by any account other than one of the members.
    modifier onlyMember() {
        require(members.contains(msg.sender), "Caller is not the keep member");
        _;
    }

    /// @notice Checks if the keep is currently active.
    /// @dev Throws an error if called when the keep has been already closed.
    modifier onlyWhenActive() {
        require(isActive, "Keep is not active");
        _;
    }
}<|MERGE_RESOLUTION|>--- conflicted
+++ resolved
@@ -376,13 +376,8 @@
     /// @notice Closes keep when owner decides that they no longer need it.
     /// Releases bonds to the keep members. Keep can be closed only when
     /// there is no signing in progress or requested signing process has timed out.
-<<<<<<< HEAD
     /// @dev The function can be called only by the owner of the keep and only
     /// if the keep has not been already closed.
-=======
-    /// @dev The function can be called by the owner of the keep and only if the
-    /// keep has not been closed already.
->>>>>>> 8f0ad606
     function closeKeep() external onlyOwner onlyWhenActive {
         markAsClosed();
         freeMembersBonds();
