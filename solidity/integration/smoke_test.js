const KeepRegistry = artifacts.require('./KeepRegistry.sol')
const ECDSAKeepVendor = artifacts.require('./ECDSAKeepVendor.sol')
const ECDSAKeepFactory = artifacts.require('./ECDSAKeepFactory.sol')
const ECDSAKeep = artifacts.require('./ECDSAKeep.sol')

// This test validates integration between on-chain contracts and off-chain client.
// It requires contracts to be deployed before running the test and the client
// to be configured with `ECDSAKeepFactory` address.
// 
// To execute this smoke test run:
// truffle exec integration/smoke_test.js
module.exports = async function () {
    let keepRegistry
    let keepFactory
    let keepOwner
    let application
    let startBlockNumber
    let keep
    let keepPublicKey

    const groupSize = 3
    const threshold = 3

    try {
        keepRegistry = await KeepRegistry.deployed()
        keepFactory = await ECDSAKeepFactory.deployed()

        const accounts = await web3.eth.getAccounts();
        keepOwner = accounts[1]
        application = "0x2AA420Af8CB62888ACBD8C7fAd6B4DdcDD89BC82"

        startBlockNumber = await web3.eth.getBlock('latest').number
    } catch (err) {
        console.error(`initialization failed: [${err}]`)
        process.exit(1)
    }

    try {
        console.log('open new keep...')
        const keepVendorAddress = await keepRegistry.getVendor.call("ECDSAKeep")
        const keepVendor = await ECDSAKeepVendor.at(keepVendorAddress)
<<<<<<< HEAD
        await keepVendor.openKeep(
            groupSize,
            threshold,
            keepOwner
=======
        const keepFactoryAddress = await keepVendor.selectFactory()
        keepFactory = await ECDSAKeepFactory.at(keepFactoryAddress)
        await keepFactory.openKeep(
            10,
            5,
            keepOwner,
            { from: application }
>>>>>>> 2e580ba2
        )

        const eventList = await keepFactory.getPastEvents('ECDSAKeepCreated', {
            fromBlock: startBlockNumber,
            toBlock: 'latest',
        })

        const keepAddress = eventList[0].returnValues.keepAddress
        keep = await ECDSAKeep.at(keepAddress)

        console.log(`new keep opened with address: [${keepAddress}]`)
    } catch (err) {
        console.error(`failed to open new keep: [${err}]`)
        process.exit(1)
    }

    try {
        console.log('get public key...')
        const publicKeyPublishedEvent = await watchPublicKeyPublished(keep)

        keepPublicKey = publicKeyPublishedEvent.returnValues.publicKey

        console.log(`public key generated for keep: [${keepPublicKey}]`)
    } catch (err) {
        console.error(`failed to get keep public key: [${err}]`)
        process.exit(1)
    }

    try {
        console.log('request signature...')
        const digest = web3.eth.accounts.hashMessage("hello")
        const signatureSubmittedEvent = watchSignatureSubmittedEvent(keep)

        setTimeout(
            async () => {
                await keep.sign(digest, { from: keepOwner })
            },
            2000
        )

        const signature = (await signatureSubmittedEvent).returnValues

        const v = web3.utils.toHex(27 + Number(signature.recoveryID))

        const recoveredAddress = web3.eth.accounts.recover(
            digest,
            v,
            signature.r,
            signature.s,
            true
        )

        const keepPublicKeyAddress = publicKeyToAddress(keepPublicKey)

        if (web3.utils.toChecksumAddress(recoveredAddress)
            != web3.utils.toChecksumAddress(keepPublicKeyAddress)) {
            console.error(
                'signature validation failed, recovered address doesn\'t match expected\n' +
                `expected:  [${keepPublicKeyAddress}]\n` +
                `recovered: [${recoveredAddress}]`
            )
        }

        console.log(
            'received valid signature:\n' +
            `r: [${signature.r}]\n` +
            `s: [${signature.s}]\n` +
            `recoveryID: [${signature.recoveryID}]\n`
        )
    } catch (err) {
        console.error(`signing failed: [${err}]`)
        process.exit(1)
    }

    process.exit()
}

function watchPublicKeyPublished(keep) {
    return new Promise(async (resolve) => {
        keep.PublicKeyPublished()
            .on('data', event => {
                resolve(event)
            })
    })
}

function watchSignatureSubmittedEvent(keep) {
    return new Promise(async (resolve) => {
        keep.SignatureSubmitted()
            .on('data', event => {
                resolve(event)
            })
    })
}

function publicKeyToAddress(publicKey) {
    const hash = web3.utils.keccak256(publicKey)
    return "0x" + hash.slice(24 + 2)
}<|MERGE_RESOLUTION|>--- conflicted
+++ resolved
@@ -39,20 +39,13 @@
         console.log('open new keep...')
         const keepVendorAddress = await keepRegistry.getVendor.call("ECDSAKeep")
         const keepVendor = await ECDSAKeepVendor.at(keepVendorAddress)
-<<<<<<< HEAD
-        await keepVendor.openKeep(
-            groupSize,
-            threshold,
-            keepOwner
-=======
         const keepFactoryAddress = await keepVendor.selectFactory()
         keepFactory = await ECDSAKeepFactory.at(keepFactoryAddress)
         await keepFactory.openKeep(
-            10,
-            5,
+            groupSize,
+            threshold,
             keepOwner,
             { from: application }
->>>>>>> 2e580ba2
         )
 
         const eventList = await keepFactory.getPastEvents('ECDSAKeepCreated', {
