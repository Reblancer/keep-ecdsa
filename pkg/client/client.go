// Package client defines ECDSA keep client.
package client

import (
	"context"
	"fmt"
<<<<<<< HEAD
	"math/big"
=======
	"sync"
>>>>>>> f6810afc
	"time"

	"github.com/ethereum/go-ethereum/common"
	"github.com/ipfs/go-log"

	"github.com/keep-network/keep-common/pkg/persistence"
	"github.com/keep-network/keep-common/pkg/subscription"
	"github.com/keep-network/keep-core/pkg/net"
	"github.com/keep-network/keep-core/pkg/operator"
	eth "github.com/keep-network/keep-ecdsa/pkg/chain"
	"github.com/keep-network/keep-ecdsa/pkg/ecdsa/tss"
	"github.com/keep-network/keep-ecdsa/pkg/node"
	"github.com/keep-network/keep-ecdsa/pkg/registry"
)

var logger = log.Logger("keep-ecdsa")

const (
	keyGenerationTimeout = 150 * time.Minute
	signingTimeout       = 90 * time.Minute
	blockConfirmations   = 12
)

// Initialize initializes the ECDSA client with rules related to events handling.
// Expects a slice of sanctioned applications selected by the operator for which
// operator will be registered as a member candidate.
func Initialize(
	ctx context.Context,
	operatorPublicKey *operator.PublicKey,
	ethereumChain eth.Handle,
	networkProvider net.Provider,
	persistence persistence.Handle,
	sanctionedApplications []common.Address,
	tssConfig *tss.Config,
) {
	keepsRegistry := registry.NewKeepsRegistry(persistence)

	tssNode := node.NewNode(ethereumChain, networkProvider, tssConfig)

	tssNode.InitializeTSSPreParamsPool()

	requestedSigners := &requestedSignersTrack{
		data:  make(map[string]bool),
		mutex: &sync.Mutex{},
	}
	requestedSignatures := &requestedSignaturesTrack{
		data:  make(map[string]map[string]bool),
		mutex: &sync.Mutex{},
	}

	// Load current keeps' signers from storage and register for signing events.
	keepsRegistry.LoadExistingKeeps()

	confirmIsInactive := func(keepAddress common.Address) bool {
		currentBlock, err := ethereumChain.BlockCounter().CurrentBlock()
		if err != nil {
			logger.Errorf("failed to get current block height [%v]", err)
			return false
		}

		isKeepActive, err := waitForChainConfirmation(
			ethereumChain,
			currentBlock,
			func() (bool, error) {
				return ethereumChain.IsActive(keepAddress)
			},
		)
		if err != nil {
			logger.Errorf(
				"failed to confirm that keep [%s] is inactive: [%v]",
				keepAddress.String(),
				err,
			)
			return false
		}

		return !isKeepActive
	}

	for _, keepAddress := range keepsRegistry.GetKeepsAddresses() {
		go func(keepAddress common.Address) {
			isActive, err := ethereumChain.IsActive(keepAddress)
			if err != nil {
				logger.Errorf(
					"failed to verify if keep is still active: [%v]; "+
						"subscriptions for keep signing and closing events are skipped",
					err,
				)
				return
			}

			if !isActive {
				logger.Infof(
					"keep [%s] seems no longer active; confirming",
					keepAddress.String(),
				)
				if isInactivityConfirmed := confirmIsInactive(keepAddress); isInactivityConfirmed {
					logger.Infof(
						"confirmed that keep [%s] is no longer active; archiving",
						keepAddress.String(),
					)
					keepsRegistry.UnregisterKeep(keepAddress)
					return
				}
				logger.Warningf("keep [%s] is still active", keepAddress.String())
			}

			signers, err := keepsRegistry.GetSigners(keepAddress)
			if err != nil {
				// If there are no signers for loaded keep that something is clearly
				// wrong. We don't want to continue processing for this keep.
				logger.Errorf(
					"no signers for keep [%s]: [%v]",
					keepAddress.String(),
					err,
				)
				return
			}

			for _, signer := range signers {
				subscriptionOnSignatureRequested, err := monitorSigningRequests(
					ethereumChain,
					tssNode,
					keepAddress,
					signer,
					requestedSignatures,
				)
				if err != nil {
					logger.Errorf(
						"failed registering for requested signature event for keep [%s]: [%v]",
						keepAddress.String(),
						err,
					)
					// In case of an error we want to avoid subscribing to keep
					// closed events. Something is wrong and we should stop
					// further processing.
					return
				}
				go monitorKeepClosedEvents(
					ethereumChain,
					keepAddress,
					keepsRegistry,
					subscriptionOnSignatureRequested,
				)
				go monitorKeepTerminatedEvent(
					ethereumChain,
					keepAddress,
					keepsRegistry,
					subscriptionOnSignatureRequested,
				)
			}
		}(keepAddress)
	}

	go checkAwaitingKeyGeneration(
		ctx,
		ethereumChain,
		tssNode,
		operatorPublicKey,
		keepsRegistry,
	)

	// Watch for new keeps creation.
	ethereumChain.OnBondedECDSAKeepCreated(func(event *eth.BondedECDSAKeepCreatedEvent) {
		logger.Infof(
			"new keep [%s] created with members: [%x]\n",
			event.KeepAddress.String(),
			event.Members,
		)

		if event.IsMember(ethereumChain.Address()) {
<<<<<<< HEAD
			go generateKeyForKeep(
				ctx,
				ethereumChain,
				tssNode,
				operatorPublicKey,
				keepsRegistry,
				event.KeepAddress,
				event.Members,
			)
		}
	})
=======
			go func(event *eth.BondedECDSAKeepCreatedEvent) {
				if ok := requestedSigners.add(event.KeepAddress); !ok {
					logger.Errorf(
						"keep creation event for keep [%s] already registered",
						event.KeepAddress.String(),
					)
					return
				}
				defer requestedSigners.remove(event.KeepAddress)

				logger.Infof(
					"member [%s] is starting signer generation for keep [%s]...",
					ethereumChain.Address().String(),
					event.KeepAddress.String(),
				)
>>>>>>> f6810afc

	for _, application := range sanctionedApplications {
		go checkStatusAndRegisterForApplication(ctx, ethereumChain, application)
	}
}

func checkAwaitingKeyGeneration(
	ctx context.Context,
	ethereumChain eth.Handle,
	tssNode *node.Node,
	operatorPublicKey *operator.PublicKey,
	keepsRegistry *registry.Keeps,
) {
	keepCount, err := ethereumChain.GetKeepCount()
	if err != nil {
		logger.Warningf("could not get keep count: [%v]", err)
		return
	}

	zero := big.NewInt(0)
	one := big.NewInt(1)

<<<<<<< HEAD
	lastIndex := new(big.Int).Sub(keepCount, one)
=======
				subscriptionOnSignatureRequested, err := monitorSigningRequests(
					ethereumChain,
					tssNode,
					event.KeepAddress,
					signer,
					requestedSignatures,
				)
				if err != nil {
					logger.Errorf(
						"failed on registering for requested signature event for keep [%s]: [%v]",
						event.KeepAddress.String(),
						err,
					)
>>>>>>> f6810afc

	// Iterate through keeps starting from the end.
	for keepIndex := new(big.Int).Set(lastIndex); keepIndex.Cmp(zero) != -1; keepIndex.Sub(keepIndex, one) {

		keep, err := ethereumChain.GetKeepAtIndex(keepIndex)
		if err != nil {
			logger.Warningf(
				"could not get keep at index [%v]: [%v]",
				keepIndex,
				err,
			)
			continue
		}

		keygenTimeout, err := ethereumChain.HasKeyGenerationTimedOut(keep)
		if err != nil {
			logger.Warningf(
				"could not check key generation timeout "+
					"for keep [%v]: [%v]",
				keep.String(),
				err,
			)
			continue
		}

		// If key generation timeout of current keep has been exceeded,
		// there is no sense to continue because the next keep (created earlier)
		// will have this timeout exceeded as well.
		if keygenTimeout {
			break
		}

		err = checkAwaitingKeyGenerationForKeep(
			ctx,
			ethereumChain,
			tssNode,
			operatorPublicKey,
			keepsRegistry,
			keep,
		)
		if err != nil {
			logger.Warningf(
				"could not check awaiting key generation "+
					"for keep [%s]: [%v]",
				keep.String(),
				err,
			)
		}
	}
}

func checkAwaitingKeyGenerationForKeep(
	ctx context.Context,
	ethereumChain eth.Handle,
	tssNode *node.Node,
	operatorPublicKey *operator.PublicKey,
	keepsRegistry *registry.Keeps,
	keep common.Address,
) error {
	publicKey, err := ethereumChain.GetPublicKey(keep)
	if err != nil {
		return err
	}

	if len(publicKey) != 0 {
		return nil
	}

	members, err := ethereumChain.GetMembers(keep)
	if err != nil {
		return err
	}

	for _, member := range members {
		if ethereumChain.Address() == member {
			go generateKeyForKeep(
				ctx,
				ethereumChain,
				tssNode,
				operatorPublicKey,
				keepsRegistry,
				keep,
				members,
			)

			break
		}
	}

	return nil
}

func generateKeyForKeep(
	ctx context.Context,
	ethereumChain eth.Handle,
	tssNode *node.Node,
	operatorPublicKey *operator.PublicKey,
	keepsRegistry *registry.Keeps,
	keepAddress common.Address,
	members []common.Address,
) {
	logger.Infof(
		"member [%s] is starting signer generation for keep [%s]...",
		ethereumChain.Address().String(),
		keepAddress.String(),
	)

	signer, err := generateSignerForKeep(
		ctx,
		tssNode,
		operatorPublicKey,
		keepAddress,
		members,
	)
	if err != nil {
		logger.Errorf(
			"failed to generate signer for keep [%s]: [%v]",
			keepAddress.String(),
			err,
		)
		return
	}

	logger.Infof("initialized signer for keep [%s]", keepAddress.String())

	err = keepsRegistry.RegisterSigner(keepAddress, signer)
	if err != nil {
		logger.Errorf(
			"failed to register threshold signer for keep [%s]: [%v]",
			keepAddress.String(),
			err,
		)
	}

	subscriptionOnSignatureRequested, err := monitorSigningRequests(
		ethereumChain,
		tssNode,
		keepAddress,
		signer,
	)
	if err != nil {
		logger.Errorf(
			"failed on registering for requested signature event "+
				"for keep [%s]: [%v]",
			keepAddress.String(),
			err,
		)

		// In case of an error we want to avoid subscribing to keep
		// closed events. Something is wrong and we should stop
		// further processing.
		return
	}

	go monitorKeepClosedEvents(
		ethereumChain,
		keepAddress,
		keepsRegistry,
		subscriptionOnSignatureRequested,
	)
	go monitorKeepTerminatedEvent(
		ethereumChain,
		keepAddress,
		keepsRegistry,
		subscriptionOnSignatureRequested,
	)
}

func generateSignerForKeep(
	ctx context.Context,
	tssNode *node.Node,
	operatorPublicKey *operator.PublicKey,
	keepAddress common.Address,
	members []common.Address,
) (*tss.ThresholdSigner, error) {
	keygenCtx, cancel := context.WithTimeout(ctx, keyGenerationTimeout)
	defer cancel()

	return tssNode.GenerateSignerForKeep(
		keygenCtx,
		operatorPublicKey,
		keepAddress,
		members,
	)
}

// monitorSigningRequests registers for signature requested events emitted by
// specific keep contract.
func monitorSigningRequests(
	ethereumChain eth.Handle,
	tssNode *node.Node,
	keepAddress common.Address,
	signer *tss.ThresholdSigner,
	requestedSignatures *requestedSignaturesTrack,
) (subscription.EventSubscription, error) {
	go checkAwaitingSignature(
		ethereumChain,
		tssNode,
		keepAddress,
		signer,
		requestedSignatures,
	)

	return ethereumChain.OnSignatureRequested(
		keepAddress,
		func(event *eth.SignatureRequestedEvent) {
			logger.Infof(
				"new signature requested from keep [%s] for digest [%+x] at block [%d]",
				keepAddress.String(),
				event.Digest,
				event.BlockNumber,
			)

			go func(event *eth.SignatureRequestedEvent) {
				if ok := requestedSignatures.add(keepAddress, event.Digest); !ok {
					logger.Errorf(
						"signature requested event for keep [%s] and digest [%x] already registered",
						keepAddress.String(),
						event.Digest,
					)
					return
				}
				defer requestedSignatures.remove(keepAddress, event.Digest)

				isAwaitingSignature, err := waitForChainConfirmation(
					ethereumChain,
					event.BlockNumber,
					func() (bool, error) {
						return ethereumChain.IsAwaitingSignature(keepAddress, event.Digest)
					},
				)
				if err != nil {
					logger.Errorf(
						"failed to confirm signing request for digest [%+x] and keep [%s]: [%v]",
						event.Digest,
						keepAddress.String(),
						err,
					)
					return
				}

				if !isAwaitingSignature {
					logger.Warningf(
						"keep [%s] is not awaiting a signature for digest [%+x]",
						keepAddress.String(),
						event.Digest,
					)
					return
				}

				generateSignatureForKeep(tssNode, keepAddress, signer, event.Digest)
			}(event)
		},
	)
}

func checkAwaitingSignature(
	ethereumChain eth.Handle,
	tssNode *node.Node,
	keepAddress common.Address,
	signer *tss.ThresholdSigner,
	requestedSignatures *requestedSignaturesTrack,
) {
	logger.Debugf("checking awaiting signature for keep [%s]", keepAddress.String())

	latestDigest, err := ethereumChain.LatestDigest(keepAddress)
	if err != nil {
		logger.Errorf("could not get latest digest for keep [%s]", keepAddress.String())
		return
	}

	isAwaitingDigest, err := ethereumChain.IsAwaitingSignature(keepAddress, latestDigest)
	if err != nil {
		logger.Errorf(
			"could not check awaiting signature of "+
				"digest [%+x] for keep [%s]",
			latestDigest,
			keepAddress.String(),
		)
		return
	}

	if isAwaitingDigest {
		if ok := requestedSignatures.add(keepAddress, latestDigest); !ok {
			logger.Errorf(
				"signature requested event for keep [%s] and digest [%x] already registered",
				keepAddress.String(),
				latestDigest,
			)
			return
		}
		defer requestedSignatures.remove(keepAddress, latestDigest)

		currentBlock, err := ethereumChain.BlockCounter().CurrentBlock()
		if err != nil {
			logger.Errorf("failed to get current block height: [%v]", err)
			return
		}

		isStillAwaitingSignature, err := waitForChainConfirmation(
			ethereumChain,
			currentBlock,
			func() (bool, error) {
				return ethereumChain.IsAwaitingSignature(keepAddress, latestDigest)
			},
		)
		if err != nil {
			logger.Errorf(
				"failed to confirm signing request for digest [%+x] and keep [%s]: [%v]",
				latestDigest,
				keepAddress.String(),
				err,
			)
			return
		}

		if !isStillAwaitingSignature {
			logger.Warningf(
				"keep [%s] is not awaiting a signature for digest [%+x]",
				keepAddress.String(),
				latestDigest,
			)
			return
		}

		generateSignatureForKeep(tssNode, keepAddress, signer, latestDigest)
	}
}

func generateSignatureForKeep(
	tssNode *node.Node,
	keepAddress common.Address,
	signer *tss.ThresholdSigner,
	digest [32]byte,
) {
	signingCtx, cancel := context.WithTimeout(context.Background(), signingTimeout)
	defer cancel()

	if err := tssNode.CalculateSignature(
		signingCtx,
		signer,
		digest,
	); err != nil {
		logger.Errorf("signature calculation failed: [%v]", err)
	}
}

// monitorKeepClosedEvent monitors KeepClosed event and if that event happens
// unsubscribes from signing event for the given keep and unregisters it from
// the keep registry.
func monitorKeepClosedEvents(
	ethereumChain eth.Handle,
	keepAddress common.Address,
	keepsRegistry *registry.Keeps,
	subscriptionOnSignatureRequested subscription.EventSubscription,
) {
	keepClosed := make(chan *eth.KeepClosedEvent)

	subscriptionOnKeepClosed, err := ethereumChain.OnKeepClosed(
		keepAddress,
		func(event *eth.KeepClosedEvent) {
			logger.Infof(
				"keep [%s] closed event received at block [%d]",
				keepAddress.String(),
				event.BlockNumber,
			)

			isKeepActive, err := waitForChainConfirmation(
				ethereumChain,
				event.BlockNumber,
				func() (bool, error) {
					return ethereumChain.IsActive(keepAddress)
				},
			)
			if err != nil {
				logger.Errorf(
					"failed to confirm keep [%s] closure: [%v]",
					keepAddress.String(),
					err,
				)
				return
			}

			if isKeepActive {
				logger.Warningf("keep [%s] has not been closed", keepAddress.String())
				return
			}

			keepsRegistry.UnregisterKeep(keepAddress)
			keepClosed <- event
		},
	)
	if err != nil {
		logger.Errorf(
			"failed on registering for keep closed event: [%v]",
			err,
		)

		return
	}

	defer subscriptionOnKeepClosed.Unsubscribe()
	defer subscriptionOnSignatureRequested.Unsubscribe()

	<-keepClosed

	logger.Info("unsubscribing from events on keep closed")
}

// monitorKeepTerminatedEvent monitors KeepTerminated event and if that event
// happens unsubscribes from signing event for the given keep and unregisters it
// from the keep registry.
func monitorKeepTerminatedEvent(
	ethereumChain eth.Handle,
	keepAddress common.Address,
	keepsRegistry *registry.Keeps,
	subscriptionOnSignatureRequested subscription.EventSubscription,
) {
	keepTerminated := make(chan *eth.KeepTerminatedEvent)

	subscriptionOnKeepTerminated, err := ethereumChain.OnKeepTerminated(
		keepAddress,
		func(event *eth.KeepTerminatedEvent) {
			logger.Warningf(
				"keep [%s] terminated event received at block [%d]",
				keepAddress.String(),
				event.BlockNumber,
			)

			isKeepActive, err := waitForChainConfirmation(
				ethereumChain,
				event.BlockNumber,
				func() (bool, error) {
					return ethereumChain.IsActive(keepAddress)
				},
			)
			if err != nil {
				logger.Errorf(
					"failed to confirm keep [%s] termination: [%v]",
					keepAddress.String(),
					err,
				)
				return
			}

			if isKeepActive {
				logger.Warningf("keep [%s] has not been terminated", keepAddress.String())
				return
			}

			keepsRegistry.UnregisterKeep(keepAddress)
			keepTerminated <- event
		},
	)
	if err != nil {
		logger.Errorf(
			"failed on registering for keep terminated event: [%v]",
			err,
		)

		return
	}

	defer subscriptionOnKeepTerminated.Unsubscribe()
	defer subscriptionOnSignatureRequested.Unsubscribe()

	<-keepTerminated

	logger.Info("unsubscribing from events on keep terminated")
}

// waitForChainConfirmation ensures that after receiving specific number of block
// confirmations the state of the chain is actually as expected. It waits for
// predefined number of blocks since the start block number provided. After the
// required block number is reached it performs a check of the chain state with
// a provided function returning a boolean value.
func waitForChainConfirmation(
	ethereumChain eth.Handle,
	startBlockNumber uint64,
	stateCheck func() (bool, error),
) (bool, error) {
	blockHeight := startBlockNumber + blockConfirmations
	logger.Infof("waiting for block [%d] to confirm chain state", blockHeight)

	err := ethereumChain.BlockCounter().WaitForBlockHeight(blockHeight)
	if err != nil {
		return false, fmt.Errorf("failed to wait for block height: [%v]", err)
	}

	result, err := stateCheck()
	if err != nil {
		return false, fmt.Errorf("failed to get chain state confirmation: [%v]", err)
	}

	return result, nil
}<|MERGE_RESOLUTION|>--- conflicted
+++ resolved
@@ -4,11 +4,8 @@
 import (
 	"context"
 	"fmt"
-<<<<<<< HEAD
 	"math/big"
-=======
 	"sync"
->>>>>>> f6810afc
 	"time"
 
 	"github.com/ethereum/go-ethereum/common"
@@ -180,19 +177,6 @@
 		)
 
 		if event.IsMember(ethereumChain.Address()) {
-<<<<<<< HEAD
-			go generateKeyForKeep(
-				ctx,
-				ethereumChain,
-				tssNode,
-				operatorPublicKey,
-				keepsRegistry,
-				event.KeepAddress,
-				event.Members,
-			)
-		}
-	})
-=======
 			go func(event *eth.BondedECDSAKeepCreatedEvent) {
 				if ok := requestedSigners.add(event.KeepAddress); !ok {
 					logger.Errorf(
@@ -203,12 +187,18 @@
 				}
 				defer requestedSigners.remove(event.KeepAddress)
 
-				logger.Infof(
-					"member [%s] is starting signer generation for keep [%s]...",
-					ethereumChain.Address().String(),
-					event.KeepAddress.String(),
-				)
->>>>>>> f6810afc
+				generateKeyForKeep(
+					ctx,
+					ethereumChain,
+					tssNode,
+					operatorPublicKey,
+					keepsRegistry,
+					event.KeepAddress,
+					event.Members,
+				)
+			}(event)
+		}
+	})
 
 	for _, application := range sanctionedApplications {
 		go checkStatusAndRegisterForApplication(ctx, ethereumChain, application)
@@ -231,23 +221,7 @@
 	zero := big.NewInt(0)
 	one := big.NewInt(1)
 
-<<<<<<< HEAD
 	lastIndex := new(big.Int).Sub(keepCount, one)
-=======
-				subscriptionOnSignatureRequested, err := monitorSigningRequests(
-					ethereumChain,
-					tssNode,
-					event.KeepAddress,
-					signer,
-					requestedSignatures,
-				)
-				if err != nil {
-					logger.Errorf(
-						"failed on registering for requested signature event for keep [%s]: [%v]",
-						event.KeepAddress.String(),
-						err,
-					)
->>>>>>> f6810afc
 
 	// Iterate through keeps starting from the end.
 	for keepIndex := new(big.Int).Set(lastIndex); keepIndex.Cmp(zero) != -1; keepIndex.Sub(keepIndex, one) {
@@ -387,6 +361,7 @@
 		tssNode,
 		keepAddress,
 		signer,
+		requestedSignatures,
 	)
 	if err != nil {
 		logger.Errorf(
