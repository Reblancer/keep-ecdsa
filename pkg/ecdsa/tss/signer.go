package tss

import (
	"github.com/binance-chain/tss-lib/ecdsa/keygen"
	tssLib "github.com/binance-chain/tss-lib/tss"
	"github.com/keep-network/keep-tecdsa/pkg/ecdsa"
)

// ThresholdSigner is a threshold signer who completed key generation stage.
type ThresholdSigner struct {
	*groupInfo

<<<<<<< HEAD
	tssParameters *tssParameters
=======
>>>>>>> 93b34cb5
	// keygenData contains output of key generation stage. This data should be
	// persisted to local storage.
	keygenData keygen.LocalPartySaveData
}

<<<<<<< HEAD
type tssParameters struct {
	currentPartyID *tssLib.PartyID
	sortedPartyIDs []*tssLib.PartyID
	threshold      int
}

// PublicKey returns Signer's ECDSA public key.
func (s *Signer) PublicKey() *ecdsa.PublicKey {
=======
// MemberID returns member's unique identifer.
func (s *ThresholdSigner) MemberID() MemberID {
	return s.memberID
}

// GroupID return signing group unique identifer.
func (s *ThresholdSigner) GroupID() string {
	return s.groupID
}

// PublicKey returns signer's ECDSA public key which is also the signing group's
// public key.
func (s *ThresholdSigner) PublicKey() *ecdsa.PublicKey {
>>>>>>> 93b34cb5
	pkX, pkY := s.keygenData.ECDSAPub.X(), s.keygenData.ECDSAPub.Y()

	curve := tssLib.EC()
	publicKey := ecdsa.PublicKey{
		Curve: curve,
		X:     pkX,
		Y:     pkY,
	}

	return (*ecdsa.PublicKey)(&publicKey)
}<|MERGE_RESOLUTION|>--- conflicted
+++ resolved
@@ -10,25 +10,11 @@
 type ThresholdSigner struct {
 	*groupInfo
 
-<<<<<<< HEAD
-	tssParameters *tssParameters
-=======
->>>>>>> 93b34cb5
 	// keygenData contains output of key generation stage. This data should be
 	// persisted to local storage.
 	keygenData keygen.LocalPartySaveData
 }
 
-<<<<<<< HEAD
-type tssParameters struct {
-	currentPartyID *tssLib.PartyID
-	sortedPartyIDs []*tssLib.PartyID
-	threshold      int
-}
-
-// PublicKey returns Signer's ECDSA public key.
-func (s *Signer) PublicKey() *ecdsa.PublicKey {
-=======
 // MemberID returns member's unique identifer.
 func (s *ThresholdSigner) MemberID() MemberID {
 	return s.memberID
@@ -42,7 +28,6 @@
 // PublicKey returns signer's ECDSA public key which is also the signing group's
 // public key.
 func (s *ThresholdSigner) PublicKey() *ecdsa.PublicKey {
->>>>>>> 93b34cb5
 	pkX, pkY := s.keygenData.ECDSAPub.X(), s.keygenData.ECDSAPub.Y()
 
 	curve := tssLib.EC()
