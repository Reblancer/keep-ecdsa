package tss

import (
	"fmt"
	"math/big"
	"time"

	"github.com/binance-chain/tss-lib/ecdsa/keygen"
	"github.com/binance-chain/tss-lib/tss"
)

const preParamsGenerationTimeout = 90 * time.Second

// GenerateTSSPreParams calculates parameters required by TSS key generation.
// It times out after 90 seconds if the required parameters could not be generated.
// It is possible to generate the parameters way ahead of the TSS protocol
// execution.
// TODO: Consider pre-generating parameters to a pool and use them on protocol
// start.
func GenerateTSSPreParams() (*keygen.LocalPreParams, error) {
	preParams, err := keygen.GeneratePreParams(preParamsGenerationTimeout)
	if err != nil {
		return nil, fmt.Errorf("failed to generate tss pre-params: [%v]", err)
	}

	return preParams, nil
}

// initializeKeyGeneration initializes a signing group member to run a threshold
// multi-party key generation protocol.
//
// It expects unique identifiers of the current member as well as identifiers of
// all members of the signing group.
//
// TSS protocol requires pre-parameters such as safe primes to be generated for
// execution. The parameters should be generated prior to initializing the signer.
func initializeKeyGeneration(
	group *groupInfo,
	tssPreParams *keygen.LocalPreParams,
	network *networkBridge,
) (*member, error) {
	keyGenParty, endChan, err := initializeKeyGenerationParty(
		group,
		tssPreParams,
		network,
	)
	if err != nil {
		return nil, fmt.Errorf("failed to initialize key generation member: [%v]", err)
	}
	logger.Debugf("initialized key generation member: [%v]", keyGenParty.PartyID())

	return &member{
		groupInfo:     group,
		keygenParty:   keyGenParty,
		keygenEndChan: endChan,
		networkBridge: network,
	}, nil
}

// member represents an initialized member who is ready to start distributed key
// generation.
type member struct {
	*groupInfo

	networkBridge *networkBridge // network bridge used for messages transport

	keygenParty tss.Party
	// Channels where results of the key generation protocol execution will be written to.
	keygenEndChan <-chan keygen.LocalPartySaveData // data from a successful execution
}

// generateKey executes the protocol to generate a signing key. This function
// needs to be executed only after all members finished the initialization stage.
// As a result it will return a Signer who has completed key generation, or error
// if the key generation failed.
func (s *member) generateKey() (*ThresholdSigner, error) {
	defer s.networkBridge.close()

	if err := s.keygenParty.Start(); err != nil {
		return nil, fmt.Errorf(
			"failed to start key generation: [%v]",
			s.keygenParty.WrapError(err),
		)
	}

	for {
		select {
		case keygenData := <-s.keygenEndChan:
<<<<<<< HEAD
			signer := &Signer{
				tssParameters: &tssParameters{
					currentPartyID: s.keygenParty.PartyID(),
					sortedPartyIDs: s.tssParameters.Parties().IDs(),
					threshold:      s.tssParameters.Threshold(),
				},
=======
			signer := &ThresholdSigner{
				groupInfo:  s.groupInfo,
>>>>>>> 93b34cb5
				keygenData: keygenData,
			}

			return signer, nil
		}
	}
}

func generatePartiesIDs(
	thisMemberID MemberID,
	groupMemberIDs []MemberID,
) (
	*tss.PartyID,
	[]*tss.PartyID,
	error,
) {
	var thisPartyID *tss.PartyID
	groupPartiesIDs := []*tss.PartyID{}

	for _, memberID := range groupMemberIDs {
		if memberID.bigInt().Cmp(big.NewInt(0)) <= 0 {
			return nil, nil, fmt.Errorf("member ID must be greater than 0, but found [%v]", memberID.bigInt())
		}

		newPartyID := tss.NewPartyID(
			memberID.String(), // id - unique string representing this party in the network
			"",                // moniker - can be anything (even left blank)
			memberID.bigInt(), // key - unique identifying key
		)

		if thisMemberID.Equal(memberID) {
			thisPartyID = newPartyID
		}

		groupPartiesIDs = append(groupPartiesIDs, newPartyID)
	}

	return thisPartyID, groupPartiesIDs, nil
}

func initializeKeyGenerationParty(
	groupInfo *groupInfo,
	tssPreParams *keygen.LocalPreParams,
	bridge *networkBridge,
) (
	tss.Party,
	<-chan keygen.LocalPartySaveData,
	error,
) {
	tssMessageChan := make(chan tss.Message, len(groupInfo.groupMemberIDs))
	endChan := make(chan keygen.LocalPartySaveData)

	currentPartyID, groupPartiesIDs, err := generatePartiesIDs(
		groupInfo.memberID,
		groupInfo.groupMemberIDs,
	)
	if err != nil {
		return nil, nil, fmt.Errorf("failed to generate parties IDs: [%v]", err)
	}

	params := tss.NewParameters(
		tss.NewPeerContext(tss.SortPartyIDs(groupPartiesIDs)),
		currentPartyID,
		len(groupPartiesIDs),
		groupInfo.dishonestThreshold,
	)

	party := keygen.NewLocalParty(params, tssMessageChan, endChan, *tssPreParams)

	if err := bridge.connect(
		tssMessageChan,
		party,
		params.Parties().IDs(),
	); err != nil {
		return nil, nil, fmt.Errorf("failed to connect bridge network: [%v]", err)
	}

	return party, endChan, nil
}<|MERGE_RESOLUTION|>--- conflicted
+++ resolved
@@ -86,17 +86,8 @@
 	for {
 		select {
 		case keygenData := <-s.keygenEndChan:
-<<<<<<< HEAD
-			signer := &Signer{
-				tssParameters: &tssParameters{
-					currentPartyID: s.keygenParty.PartyID(),
-					sortedPartyIDs: s.tssParameters.Parties().IDs(),
-					threshold:      s.tssParameters.Threshold(),
-				},
-=======
 			signer := &ThresholdSigner{
 				groupInfo:  s.groupInfo,
->>>>>>> 93b34cb5
 				keygenData: keygenData,
 			}
 
