--- conflicted
+++ resolved
@@ -391,14 +391,11 @@
 	return nil
 }
 
-<<<<<<< HEAD
 func (ec *EthereumChain) IsOperatorAuthorized(operator common.Address) (bool, error) {
 	return ec.bondedECDSAKeepFactoryContract.IsOperatorAuthorized(operator)
 }
 
-=======
 // GetKeepCount returns number of keeps.
->>>>>>> 6008e7e8
 func (ec *EthereumChain) GetKeepCount() (*big.Int, error) {
 	return ec.bondedECDSAKeepFactoryContract.GetKeepCount()
 }
