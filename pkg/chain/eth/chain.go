--- conflicted
+++ resolved
@@ -13,13 +13,8 @@
 type Handle interface {
 	// Address returns client's ethereum address.
 	Address() common.Address
-<<<<<<< HEAD
-	// PublicKey returns client's ethereum public key.
-	PublicKey() *cecdsa.PublicKey
 	// StakeMonitor returns a stake monitor.
 	StakeMonitor() (chain.StakeMonitor, error)
-=======
->>>>>>> 1d068279
 
 	BondedECDSAKeepFactory
 	BondedECDSAKeep
