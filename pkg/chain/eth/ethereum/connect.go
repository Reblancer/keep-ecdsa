package ethereum

import (
	cecdsa "crypto/ecdsa"
	"github.com/ethereum/go-ethereum/accounts/abi/bind"
	"github.com/ethereum/go-ethereum/ethclient"
	coreAbi "github.com/keep-network/keep-core/pkg/chain/gen/abi"
	"github.com/keep-network/keep-tecdsa/pkg/chain/eth"
	"github.com/keep-network/keep-tecdsa/pkg/chain/eth/gen/abi"
)

// EthereumChain is an implementation of ethereum blockchain interface.
type EthereumChain struct {
<<<<<<< HEAD
	config                           *Config
	client                           *ethclient.Client
	transactorOptions                *bind.TransactOpts
	ecdsaKeepFactoryContract         *abi.ECDSAKeepFactory
	keepRandomBeaconOperatorContract *coreAbi.KeepRandomBeaconOperator
	publicKey                        *cecdsa.PublicKey
=======
	config                         *Config
	client                         *ethclient.Client
	transactorOptions              *bind.TransactOpts
	callerOptions                  *bind.CallOpts
	bondedECDSAKeepFactoryContract *abi.BondedECDSAKeepFactory
	publicKey                      *cecdsa.PublicKey
>>>>>>> cbae80d0
}

// Connect performs initialization for communication with Ethereum blockchain
// based on provided config.
func Connect(privateKey *cecdsa.PrivateKey, config *Config) (eth.Handle, error) {
	client, err := ethclient.Dial(config.URL)
	if err != nil {
		return nil, err
	}

	transactorOptions := bind.NewKeyedTransactor(privateKey)
	callerOptions := &bind.CallOpts{From: transactorOptions.From}

	bondedECDSAKeepFactoryContractAddress, err := config.ContractAddress(BondedECDSAKeepFactoryContractName)
	if err != nil {
		return nil, err
	}
	bondedECDSAKeepFactoryContract, err := abi.NewBondedECDSAKeepFactory(
		bondedECDSAKeepFactoryContractAddress,
		client,
	)
	if err != nil {
		return nil, err
	}

	keepRandomBeaconOperatorContractAddress, err := config.ContractAddress(
		KeepRandomBeaconOperatorContractName,
	)
	if err != nil {
		return nil, err
	}
	// TODO: can we use a generated dependency or should we generate it on our own?
	keepRandomBeaconOperatorContract, err := coreAbi.NewKeepRandomBeaconOperator(
		keepRandomBeaconOperatorContractAddress,
		client,
	)
	if err != nil {
		return nil, err
	}

	return &EthereumChain{
<<<<<<< HEAD
		config:                           config,
		client:                           client,
		transactorOptions:                transactorOptions,
		ecdsaKeepFactoryContract:         ecdsaKeepFactoryContract,
		keepRandomBeaconOperatorContract: keepRandomBeaconOperatorContract,
		publicKey:                        &privateKey.PublicKey,
=======
		config:                         config,
		client:                         client,
		transactorOptions:              transactorOptions,
		callerOptions:                  callerOptions,
		bondedECDSAKeepFactoryContract: bondedECDSAKeepFactoryContract,
		publicKey:                      &privateKey.PublicKey,
>>>>>>> cbae80d0
	}, nil
}<|MERGE_RESOLUTION|>--- conflicted
+++ resolved
@@ -4,28 +4,18 @@
 	cecdsa "crypto/ecdsa"
 	"github.com/ethereum/go-ethereum/accounts/abi/bind"
 	"github.com/ethereum/go-ethereum/ethclient"
-	coreAbi "github.com/keep-network/keep-core/pkg/chain/gen/abi"
 	"github.com/keep-network/keep-tecdsa/pkg/chain/eth"
 	"github.com/keep-network/keep-tecdsa/pkg/chain/eth/gen/abi"
 )
 
 // EthereumChain is an implementation of ethereum blockchain interface.
 type EthereumChain struct {
-<<<<<<< HEAD
-	config                           *Config
-	client                           *ethclient.Client
-	transactorOptions                *bind.TransactOpts
-	ecdsaKeepFactoryContract         *abi.ECDSAKeepFactory
-	keepRandomBeaconOperatorContract *coreAbi.KeepRandomBeaconOperator
-	publicKey                        *cecdsa.PublicKey
-=======
 	config                         *Config
 	client                         *ethclient.Client
 	transactorOptions              *bind.TransactOpts
 	callerOptions                  *bind.CallOpts
 	bondedECDSAKeepFactoryContract *abi.BondedECDSAKeepFactory
 	publicKey                      *cecdsa.PublicKey
->>>>>>> cbae80d0
 }
 
 // Connect performs initialization for communication with Ethereum blockchain
@@ -51,36 +41,12 @@
 		return nil, err
 	}
 
-	keepRandomBeaconOperatorContractAddress, err := config.ContractAddress(
-		KeepRandomBeaconOperatorContractName,
-	)
-	if err != nil {
-		return nil, err
-	}
-	// TODO: can we use a generated dependency or should we generate it on our own?
-	keepRandomBeaconOperatorContract, err := coreAbi.NewKeepRandomBeaconOperator(
-		keepRandomBeaconOperatorContractAddress,
-		client,
-	)
-	if err != nil {
-		return nil, err
-	}
-
 	return &EthereumChain{
-<<<<<<< HEAD
-		config:                           config,
-		client:                           client,
-		transactorOptions:                transactorOptions,
-		ecdsaKeepFactoryContract:         ecdsaKeepFactoryContract,
-		keepRandomBeaconOperatorContract: keepRandomBeaconOperatorContract,
-		publicKey:                        &privateKey.PublicKey,
-=======
 		config:                         config,
 		client:                         client,
 		transactorOptions:              transactorOptions,
 		callerOptions:                  callerOptions,
 		bondedECDSAKeepFactoryContract: bondedECDSAKeepFactoryContract,
 		publicKey:                      &privateKey.PublicKey,
->>>>>>> cbae80d0
 	}, nil
 }