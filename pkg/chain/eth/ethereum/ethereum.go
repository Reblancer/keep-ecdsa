// Package ethereum contains implementation of ethereum chain interface.
package ethereum

import (
	"fmt"
	"time"
	"math/big"

	"github.com/ethereum/go-ethereum/common"
	"github.com/ipfs/go-log"
	"github.com/keep-network/keep-common/pkg/chain/ethereum/ethutil"
	"github.com/keep-network/keep-common/pkg/subscription"
	"github.com/keep-network/keep-tecdsa/pkg/chain/eth"
	"github.com/keep-network/keep-tecdsa/pkg/chain/eth/gen/contract"
	"github.com/keep-network/keep-tecdsa/pkg/ecdsa"
	"github.com/keep-network/keep-tecdsa/pkg/utils/byteutils"
)

var logger = log.Logger("keep-chain-eth-ethereum")

// Address returns client's ethereum address.
func (ec *EthereumChain) Address() common.Address {
	return ec.accountKey.Address
}

// RegisterAsMemberCandidate registers client as a candidate to be selected
// to a keep.
func (ec *EthereumChain) RegisterAsMemberCandidate(application common.Address) error {
	transaction, err := ec.bondedECDSAKeepFactoryContract.RegisterMemberCandidate(
		application,
	)
	if err != nil {
		return err
	}

	logger.Debugf("submitted RegisterMemberCandidate transaction with hash: [%x]", transaction.Hash())

	return nil
}

// OnBondedECDSAKeepCreated is a callback that is invoked when an on-chain
// notification of a new ECDSA keep creation is seen.
func (ec *EthereumChain) OnBondedECDSAKeepCreated(
	handler func(event *eth.BondedECDSAKeepCreatedEvent),
) (subscription.EventSubscription, error) {
	return ec.bondedECDSAKeepFactoryContract.WatchBondedECDSAKeepCreated(
		func(
			KeepAddress common.Address,
			Members []common.Address,
			Owner common.Address,
			Application common.Address,
			blockNumber uint64,
		) {
			handler(&eth.BondedECDSAKeepCreatedEvent{
				KeepAddress: KeepAddress,
				Members:     Members,
			})
		},
		func(err error) error {
			return fmt.Errorf("watch keep created failed: [%v]", err)
		},
	)
}

<<<<<<< HEAD
// OnKeepClosed is a callback that is invoked on-chain when keep is closed.
func (ec *EthereumChain) OnKeepClosed(
	keepAddress common.Address,
	handler func(event *eth.KeepClosedEvent),
=======
// OnPublicKeyPublished is a callback that is invoked when an on-chain
// event of a published public key was emitted.
func (ec *EthereumChain) OnPublicKeyPublished(
	keepAddress common.Address,
	handler func(event *eth.PublicKeyPublishedEvent),
>>>>>>> 3dce1530
) (subscription.EventSubscription, error) {
	keepContract, err := ec.getKeepContract(keepAddress)
	if err != nil {
		return nil, fmt.Errorf("failed to create contract abi: [%v]", err)
	}
<<<<<<< HEAD
	return keepContract.WatchKeepClosed(
		func(
			KeepAddress common.Address,
			blockNumber uint64,
		) {
			handler(&eth.KeepClosedEvent{
				KeepAddress: KeepAddress,
			})
		},
		func(err error) error {
			return fmt.Errorf("keep closed callback failed: [%v]", err)
=======

	return keepContract.WatchPublicKeyPublished(
		func(
			PublicKey []byte,
			blockNumber uint64,
		) {
			handler(&eth.PublicKeyPublishedEvent{
				PublicKey: PublicKey,
			})
		},
		func(err error) error {
			return fmt.Errorf("keep created callback failed: [%v]", err)
		},
	)
}

// OnConflictingPublicKeySubmitted is a callback that is invoked when an on-chain
// notification of a conflicting public key submission is seen.
func (ec *EthereumChain) OnConflictingPublicKeySubmitted(
	keepAddress common.Address,
	handler func(event *eth.ConflictingPublicKeySubmittedEvent),
) (subscription.EventSubscription, error) {
	keepContract, err := ec.getKeepContract(keepAddress)
	if err != nil {
		return nil, fmt.Errorf("failed to create contract abi: [%v]", err)
	}

	return keepContract.WatchConflictingPublicKeySubmitted(
		func(
			SubmittingMember common.Address,
			ConflictingPublicKey []byte,
			blockNumber uint64,
		) {
			handler(&eth.ConflictingPublicKeySubmittedEvent{
				SubmittingMember:     SubmittingMember,
				ConflictingPublicKey: ConflictingPublicKey,
			})
		},
		func(err error) error {
			return fmt.Errorf("keep created callback failed: [%v]", err)
>>>>>>> 3dce1530
		},
	)
}

// OnSignatureRequested is a callback that is invoked on-chain
// when a keep's signature is requested.
func (ec *EthereumChain) OnSignatureRequested(
	keepAddress common.Address,
	handler func(event *eth.SignatureRequestedEvent),
) (subscription.EventSubscription, error) {
	keepContract, err := ec.getKeepContract(keepAddress)
	if err != nil {
		return nil, fmt.Errorf("failed to create contract abi: [%v]", err)
	}

	return keepContract.WatchSignatureRequested(
		func(
			Digest [32]uint8,
			blockNumber uint64,
		) {
			handler(&eth.SignatureRequestedEvent{
				Digest: Digest,
			})
		},
		func(err error) error {
			return fmt.Errorf("keep signature requested callback failed: [%v]", err)
		},
	)
}

// SubmitKeepPublicKey submits a public key to a keep contract deployed under
// a given address.
func (ec *EthereumChain) SubmitKeepPublicKey(
	keepAddress common.Address,
	publicKey [64]byte,
) error {
	keepContract, err := ec.getKeepContract(keepAddress)
	if err != nil {
		return err
	}
	
	submitPubKey := func() error {
		transaction, err := keepContract.SubmitPublicKey(
			publicKey[:],
			ethutil.TransactionOptions{
				GasLimit: 3000000, // enough for a group size of 16
			},
		)
		if err != nil {
			return err
		}
		
		logger.Debugf("submitted SubmitPublicKey transaction with hash: [%x]", transaction.Hash())
		return nil
	}
	
	// There might be a scenario, when a public key submission fails because of
	// a new cloned contract has not been registered by the ethereum node. Common
	// case is when Ethereum nodes are behind a load balancer and not fully synced
	// with each other. To mitigate this issue, a client will retry submitting
	// a public key up to 4 times with a 250ms interval.
	if err := ec.withRetry(submitPubKey); err != nil {
		return err
	}

	return nil
}

func (ec *EthereumChain) withRetry(fn func() error) error {
	const numberOfRetries = 4
	const delay = 250 * time.Millisecond

	for i := 1; ; i++ {
		err := fn()
		if err != nil {
			logger.Errorf("Error occurred [%v]; on [%v] retry", err, i)
			if i == numberOfRetries {
				return err
			}
			time.Sleep(delay)
		} else {
			return nil
		}
	}
}

func (ec *EthereumChain) getKeepContract(address common.Address) (*contract.BondedECDSAKeep, error) {
	bondedECDSAKeepContract, err := contract.NewBondedECDSAKeep(
		address,
		ec.accountKey,
		ec.client,
		ec.transactionMutex,
	)
	if err != nil {
		return nil, err
	}

	return bondedECDSAKeepContract, nil
}

// SubmitSignature submits a signature to a keep contract deployed under a
// given address.
func (ec *EthereumChain) SubmitSignature(
	keepAddress common.Address,
	signature *ecdsa.Signature,
) error {
	keepContract, err := ec.getKeepContract(keepAddress)
	if err != nil {
		return err
	}

	signatureR, err := byteutils.BytesTo32Byte(signature.R.Bytes())
	if err != nil {
		return err
	}

	signatureS, err := byteutils.BytesTo32Byte(signature.S.Bytes())
	if err != nil {
		return err
	}

	transaction, err := keepContract.SubmitSignature(
		signatureR,
		signatureS,
		uint8(signature.RecoveryID),
	)
	if err != nil {
		return err
	}

	logger.Debugf("submitted SubmitSignature transaction with hash: [%x]", transaction.Hash())

	return nil
}

// IsAwaitingSignature checks if the keep is waiting for a signature to be
// calculated for the given digest.
func (ec *EthereumChain) IsAwaitingSignature(keepAddress common.Address, digest [32]byte) (bool, error) {
	keepContract, err := ec.getKeepContract(keepAddress)
	if err != nil {
		return false, err
	}

	return keepContract.IsAwaitingSignature(digest)
}

// HasMinimumStake returns true if the specified address is staked.  False will
// be returned if not staked.  If err != nil then it was not possible to determine
// if the address is staked or not.
func (ec *EthereumChain) HasMinimumStake(address common.Address) (bool, error) {
	return ec.bondedECDSAKeepFactoryContract.HasMinimumStake(address)
}

// BalanceOf returns the stake balance of the specified address.
func (ec *EthereumChain) BalanceOf(address common.Address) (*big.Int, error) {
	return ec.bondedECDSAKeepFactoryContract.BalanceOf(address)
}<|MERGE_RESOLUTION|>--- conflicted
+++ resolved
@@ -62,36 +62,41 @@
 	)
 }
 
-<<<<<<< HEAD
 // OnKeepClosed is a callback that is invoked on-chain when keep is closed.
 func (ec *EthereumChain) OnKeepClosed(
 	keepAddress common.Address,
 	handler func(event *eth.KeepClosedEvent),
-=======
+) (subscription.EventSubscription, error) {
+	keepContract, err := ec.getKeepContract(keepAddress)
+	if err != nil {
+		return nil, fmt.Errorf("failed to create contract abi: [%v]", err)
+	}
+	return keepContract.WatchKeepClosed(
+		func(
+			KeepAddress common.Address,
+			blockNumber uint64,
+		) {
+			handler(&eth.KeepClosedEvent{
+				KeepAddress: KeepAddress,
+			})
+		},
+		func(err error) error {
+			return fmt.Errorf("keep closed callback failed: [%v]", err)
+		},
+	)
+}
+		
+
 // OnPublicKeyPublished is a callback that is invoked when an on-chain
 // event of a published public key was emitted.
 func (ec *EthereumChain) OnPublicKeyPublished(
 	keepAddress common.Address,
 	handler func(event *eth.PublicKeyPublishedEvent),
->>>>>>> 3dce1530
-) (subscription.EventSubscription, error) {
-	keepContract, err := ec.getKeepContract(keepAddress)
-	if err != nil {
-		return nil, fmt.Errorf("failed to create contract abi: [%v]", err)
-	}
-<<<<<<< HEAD
-	return keepContract.WatchKeepClosed(
-		func(
-			KeepAddress common.Address,
-			blockNumber uint64,
-		) {
-			handler(&eth.KeepClosedEvent{
-				KeepAddress: KeepAddress,
-			})
-		},
-		func(err error) error {
-			return fmt.Errorf("keep closed callback failed: [%v]", err)
-=======
+) (subscription.EventSubscription, error) {
+	keepContract, err := ec.getKeepContract(keepAddress)
+	if err != nil {
+		return nil, fmt.Errorf("failed to create contract abi: [%v]", err)
+	}
 
 	return keepContract.WatchPublicKeyPublished(
 		func(
@@ -132,7 +137,6 @@
 		},
 		func(err error) error {
 			return fmt.Errorf("keep created callback failed: [%v]", err)
->>>>>>> 3dce1530
 		},
 	)
 }
