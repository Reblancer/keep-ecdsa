--- conflicted
+++ resolved
@@ -112,12 +112,7 @@
 // SubmitSignature submits a signature to a keep contract deployed under a
 // given address.
 func (ec *EthereumChain) SubmitSignature(
-<<<<<<< HEAD
-	keepAddress eth.KeepAddress,
-=======
 	keepAddress common.Address,
-	digest [32]byte,
->>>>>>> 93b34cb5
 	signature *ecdsa.Signature,
 ) error {
 	keepContract, err := ec.getKeepContract(keepAddress)
